"""Page breaking and layout for block-level and block-container boxes."""

from math import inf

from ..formatting_structure import boxes
from .absolute import AbsolutePlaceholder, absolute_layout
from .column import columns_layout
from .flex import flex_layout
from .float import avoid_collisions, float_layout, get_clearance
from .inline import iter_line_boxes
from .min_max import handle_min_max_width
from .percent import resolve_percentages, resolve_position_percentages
from .replaced import block_replaced_box_layout
from .table import table_layout, table_wrapper_width


def block_level_layout(context, box, bottom_space, skip_stack,
                       containing_block, page_is_empty, absolute_boxes,
                       fixed_boxes, adjoining_margins, discard):
    """Lay out the block-level ``box``."""
    if not isinstance(box, boxes.TableBox):
        resolve_percentages(box, containing_block)

        if box.margin_top == 'auto':
            box.margin_top = 0
        if box.margin_bottom == 'auto':
            box.margin_bottom = 0

        if context.current_page > 1 and page_is_empty:
            # TODO: this condition is wrong, it only works for blocks whose
            # parent breaks collapsing margins. It should work for blocks whose
            # one of the ancestors breaks collapsing margins.
            # See test_margin_break_clearance.
            collapse_with_page = (
                containing_block.is_for_root_element or
                adjoining_margins)
            if collapse_with_page:
                if box.style['margin_break'] == 'discard':
                    box.margin_top = 0
                elif box.style['margin_break'] == 'auto':
                    if not context.forced_break:
                        box.margin_top = 0

        collapsed_margin = collapse_margin(
            adjoining_margins + [box.margin_top])
        box.clearance = get_clearance(context, box, collapsed_margin)
        if box.clearance is not None:
            top_border_edge = box.position_y + collapsed_margin + box.clearance
            box.position_y = top_border_edge - box.margin_top
            adjoining_margins = []

    return block_level_layout_switch(
        context, box, bottom_space, skip_stack, containing_block,
        page_is_empty, absolute_boxes, fixed_boxes, adjoining_margins, discard)


def block_level_layout_switch(context, box, bottom_space, skip_stack,
                              containing_block, page_is_empty, absolute_boxes,
                              fixed_boxes, adjoining_margins, discard):
    """Call the layout function corresponding to the ``box`` type."""
    if isinstance(box, boxes.TableBox):
        return table_layout(
            context, box, bottom_space, skip_stack, containing_block,
            page_is_empty, absolute_boxes, fixed_boxes)
    elif isinstance(box, boxes.BlockBox):
        return block_box_layout(
            context, box, bottom_space, skip_stack, containing_block,
            page_is_empty, absolute_boxes, fixed_boxes, adjoining_margins,
            discard)
    elif isinstance(box, boxes.BlockReplacedBox):
        return block_replaced_box_layout(context, box, containing_block)
    elif isinstance(box, boxes.FlexBox):
        return flex_layout(
            context, box, bottom_space, skip_stack, containing_block,
            page_is_empty, absolute_boxes, fixed_boxes)
    else:  # pragma: no cover
        raise TypeError(f'Layout for {type(box).__name__} not handled yet')


def block_box_layout(context, box, bottom_space, skip_stack,
                     containing_block, page_is_empty, absolute_boxes,
                     fixed_boxes, adjoining_margins, discard):
    """Lay out the block ``box``."""
    if (box.style['column_width'] != 'auto' or
            box.style['column_count'] != 'auto'):
        result = columns_layout(
            context, box, bottom_space, skip_stack, containing_block,
            page_is_empty, absolute_boxes, fixed_boxes, adjoining_margins)
        resume_at = result[1]
        # TODO: this condition and the whole relayout are probably wrong
        if resume_at is None:
            new_box = result[0]
            columns_bottom_space = (
                new_box.margin_bottom + new_box.padding_bottom +
                new_box.border_bottom_width)
            if columns_bottom_space:
                bottom_space += columns_bottom_space
                result = columns_layout(
                    context, box, bottom_space, skip_stack,
                    containing_block, page_is_empty, absolute_boxes,
                    fixed_boxes, adjoining_margins)
        return result
    elif box.is_table_wrapper:
        table_wrapper_width(
            context, box, (containing_block.width, containing_block.height))
    block_level_width(box, containing_block)

    result = block_container_layout(
        context, box, bottom_space, skip_stack, page_is_empty,
        absolute_boxes, fixed_boxes, adjoining_margins, discard)
    new_box = result[0]
    if new_box and new_box.is_table_wrapper:
        # Don't collide with floats
        # http://www.w3.org/TR/CSS21/visuren.html#floats
        position_x, position_y, _ = avoid_collisions(
            context, new_box, containing_block, outer=False)
        new_box.translate(
            position_x - new_box.position_x, position_y - new_box.position_y)
    return result


@handle_min_max_width
def block_level_width(box, containing_block):
    """Set the ``box`` width."""
    # 'cb' stands for 'containing block'
    if isinstance(containing_block, boxes.Box):
        cb_width = containing_block.width
        direction = containing_block.style['direction']
    else:
        cb_width = containing_block[0]
        # TODO: what is the real text direction?
        direction = 'ltr'

    # http://www.w3.org/TR/CSS21/visudet.html#blockwidth

    # These names are waaay too long
    margin_l = box.margin_left
    margin_r = box.margin_right
    padding_l = box.padding_left
    padding_r = box.padding_right
    border_l = box.border_left_width
    border_r = box.border_right_width
    width = box.width

    # Only margin-left, margin-right and width can be 'auto'.
    # We want:  width of containing block ==
    #               margin-left + border-left-width + padding-left + width
    #               + padding-right + border-right-width + margin-right

    paddings_plus_borders = padding_l + padding_r + border_l + border_r
    if box.width != 'auto':
        total = paddings_plus_borders + width
        if margin_l != 'auto':
            total += margin_l
        if margin_r != 'auto':
            total += margin_r
        if total > cb_width:
            if margin_l == 'auto':
                margin_l = box.margin_left = 0
            if margin_r == 'auto':
                margin_r = box.margin_right = 0
    if width != 'auto' and margin_l != 'auto' and margin_r != 'auto':
        # The equation is over-constrained.
        if direction == 'rtl' and not box.is_column:
            box.position_x += (
                cb_width - paddings_plus_borders - width - margin_r - margin_l)
        # Do nothing in ltr.
    if width == 'auto':
        if margin_l == 'auto':
            margin_l = box.margin_left = 0
        if margin_r == 'auto':
            margin_r = box.margin_right = 0
        width = box.width = cb_width - (
            paddings_plus_borders + margin_l + margin_r)
    margin_sum = cb_width - paddings_plus_borders - width
    if margin_l == 'auto' and margin_r == 'auto':
        box.margin_left = margin_sum / 2
        box.margin_right = margin_sum / 2
    elif margin_l == 'auto' and margin_r != 'auto':
        box.margin_left = margin_sum - margin_r
    elif margin_l != 'auto' and margin_r == 'auto':
        box.margin_right = margin_sum - margin_l


def relative_positioning(box, containing_block):
    """Translate the ``box`` if it is relatively positioned."""
    if box.style['position'] == 'relative':
        resolve_position_percentages(box, containing_block)

        if box.left != 'auto' and box.right != 'auto':
            if box.style['direction'] == 'ltr':
                translate_x = box.left
            else:
                translate_x = -box.right
        elif box.left != 'auto':
            translate_x = box.left
        elif box.right != 'auto':
            translate_x = -box.right
        else:
            translate_x = 0

        if box.top != 'auto':
            translate_y = box.top
        elif box.style['bottom'] != 'auto':
            translate_y = -box.bottom
        else:
            translate_y = 0

        box.translate(translate_x, translate_y)

    if isinstance(box, (boxes.InlineBox, boxes.LineBox)):
        for child in box.children:
            relative_positioning(child, containing_block)


def _out_of_flow_layout(context, box, index, child, new_children,
                        page_is_empty, absolute_boxes, fixed_boxes,
                        adjoining_margins, bottom_space):
    stop = False
    resume_at = None
    out_of_flow_resume_at = None

    child.position_y += collapse_margin(adjoining_margins)
    if child.is_absolutely_positioned():
        placeholder = AbsolutePlaceholder(child)
        placeholder.index = index
        new_children.append(placeholder)
        if child.style['position'] == 'absolute':
            absolute_boxes.append(placeholder)
        else:
            fixed_boxes.append(placeholder)
    elif child.is_floated():
        new_child, out_of_flow_resume_at = float_layout(
            context, child, box, absolute_boxes, fixed_boxes, bottom_space,
            skip_stack=None)
        # New page if overflow
        page_overflow = context.overflows_page(
            bottom_space, new_child.position_y + new_child.height)
        if (page_is_empty and not new_children) or not page_overflow:
            new_child.index = index
            new_children.append(new_child)
        else:
            last_in_flow_child = find_last_in_flow_child(new_children)
            page_break = block_level_page_break(last_in_flow_child, child)
            resume_at = {index: None}
            if new_children and page_break in ('avoid', 'avoid-page'):
                result = find_earlier_page_break(
                    context, new_children, absolute_boxes, fixed_boxes)
                if result:
                    new_children, resume_at = result
            stop = True
    elif child.is_running():
        running_name = child.style['position'][1]
        page = context.current_page
        context.running_elements[running_name][page].append(child)

    return stop, resume_at, out_of_flow_resume_at


def _break_line(box, new_children, lines_iterator, page_is_empty, index,
                skip_stack, resume_at):
    over_orphans = len(new_children) - box.style['orphans']
    if over_orphans < 0 and not page_is_empty:
        # Reached the bottom of the page before we had
        # enough lines for orphans, cancel the whole box.
        return True, False, resume_at
    # How many lines we need on the next page to satisfy widows
    # -1 for the current line.
    needed = box.style['widows'] - 1
    if needed:
        for _ in lines_iterator:
            needed -= 1
            if needed == 0:
                break
    if needed > over_orphans and not page_is_empty:
        # Total number of lines < orphans + widows
        return True, False, resume_at
    if needed and needed <= over_orphans:
        # Remove lines to keep them for the next page
        del new_children[-needed:]
    # Page break here, resume before this line
    return False, True, {index: skip_stack}


def _linebox_layout(context, box, index, child, new_children, page_is_empty,
                    absolute_boxes, fixed_boxes, adjoining_margins,
                    bottom_space, position_y, skip_stack, first_letter_style,
                    draw_bottom_decoration):
    abort = stop = False
    resume_at = None
    new_footnotes = []

    assert len(box.children) == 1, 'line box with siblings before layout'

    if adjoining_margins:
        position_y += collapse_margin(adjoining_margins)
    new_containing_block = box
    lines_iterator = iter_line_boxes(
        context, child, position_y, bottom_space, skip_stack,
        new_containing_block, absolute_boxes, fixed_boxes, first_letter_style)
    for i, (line, resume_at) in enumerate(lines_iterator):
        line.resume_at = resume_at
        new_position_y = line.position_y + line.height

        # Add bottom padding and border to the bottom position of the
        # box if needed
        draw_bottom_decoration |= resume_at is None
        if draw_bottom_decoration:
            offset_y = box.border_bottom_width + box.padding_bottom
        else:
            offset_y = 0

        # Allow overflow if the first line of the page is higher
        # than the page itself so that we put *something* on this
        # page and can advance in the context.
        overflow = (
            (new_children or not page_is_empty) and
            context.overflows_page(bottom_space, new_position_y + offset_y))
        if overflow:
            abort, stop, resume_at = _break_line(
                box, new_children, lines_iterator, page_is_empty, index,
                skip_stack, resume_at)
            break

        # TODO: this is incomplete.
        # See http://dev.w3.org/csswg/css3-page/#allowed-pg-brk
        # "When an unforced page break occurs here, both the adjoining
        #  ‘margin-top’ and ‘margin-bottom’ are set to zero."
        # See https://github.com/Kozea/WeasyPrint/issues/115
        elif page_is_empty and context.overflows_page(
                bottom_space, new_position_y):
            # Remove the top border when a page is empty and the box is
            # too high to be drawn in one page
            new_position_y -= box.margin_top
            line.translate(0, -box.margin_top)
            box.margin_top = 0

        if context.footnotes:
            break_linebox = False
            footnotes = (
                descendant.footnote for descendant in line.descendants()
                if descendant.footnote in context.footnotes)
            for footnote in footnotes:
                context.layout_footnote(footnote)
<<<<<<< HEAD
                new_footnotes.append(footnote)
=======
>>>>>>> 9353f891
                overflow = (
                    context.reported_footnotes or
                    context.overflows_page(
                        bottom_space, new_position_y + offset_y))
                if overflow:
                    context.report_footnote(footnote)
                    if footnote.style['footnote_policy'] == 'line':
                        abort, stop, resume_at = _break_line(
                            box, new_children, lines_iterator, page_is_empty,
                            index, skip_stack, resume_at)
                        break_linebox = True
                    elif footnote.style['footnote_policy'] == 'block':
                        abort = break_linebox = True
                    break
            if break_linebox:
                break

        new_children.append(line)
        position_y = new_position_y
        skip_stack = resume_at

        # Break box if we reached max-lines
        if box.style['max_lines'] != 'none':
            if i >= box.style['max_lines'] - 1:
                line.block_ellipsis = box.style['block_ellipsis']
                break

    if new_children:
        resume_at = {index: new_children[-1].resume_at}

    return abort, stop, resume_at, position_y, new_footnotes


def _in_flow_layout(context, box, index, child, new_children, page_is_empty,
                    absolute_boxes, fixed_boxes, adjoining_margins,
                    bottom_space, position_y, skip_stack, first_letter_style,
                    draw_bottom_decoration, collapsing_with_children, discard,
                    next_page):
    abort = stop = False

    last_in_flow_child = find_last_in_flow_child(new_children)
    if last_in_flow_child is not None:
        # Between in-flow siblings
        page_break = block_level_page_break(last_in_flow_child, child)
        page_name = block_level_page_name(last_in_flow_child, child)
        if page_name or page_break in (
                'page', 'left', 'right', 'recto', 'verso'):
            page_name = child.page_values()[0]
            next_page = {'break': page_break, 'page': page_name}
            resume_at = {index: None}
            stop = True
            return (
                abort, stop, resume_at, position_y, adjoining_margins,
                next_page, new_children)
    else:
        page_break = 'auto'

    new_containing_block = box

    if not new_containing_block.is_table_wrapper:
        resolve_percentages(child, new_containing_block)
        if (child.is_in_normal_flow() and last_in_flow_child is None and
                collapsing_with_children):
            # TODO: add the adjoining descendants' margin top to
            # [child.margin_top]
            old_collapsed_margin = collapse_margin(adjoining_margins)
            if child.margin_top == 'auto':
                child_margin_top = 0
            else:
                child_margin_top = child.margin_top
            new_collapsed_margin = collapse_margin(
                adjoining_margins + [child_margin_top])
            collapsed_margin_difference = (
                new_collapsed_margin - old_collapsed_margin)
            for previous_new_child in new_children:
                previous_new_child.translate(dy=collapsed_margin_difference)
            clearance = get_clearance(context, child, new_collapsed_margin)
            if clearance is not None:
                for previous_new_child in new_children:
                    previous_new_child.translate(
                        dy=-collapsed_margin_difference)

                collapsed_margin = collapse_margin(adjoining_margins)
                box.position_y += collapsed_margin - box.margin_top
                # Count box.margin_top as we emptied adjoining_margins
                adjoining_margins = []
                position_y = box.content_box_y()

    if adjoining_margins and box.is_table_wrapper:
        collapsed_margin = collapse_margin(adjoining_margins)
        child.position_y += collapsed_margin
        position_y += collapsed_margin
        adjoining_margins = []

    page_is_empty_with_no_children = page_is_empty and not any(
        child for child in new_children
        if not isinstance(child, AbsolutePlaceholder))

    if not getattr(child, 'first_letter_style', None):
        child.first_letter_style = first_letter_style
    (new_child, resume_at, next_page, next_adjoining_margins,
     collapsing_through) = block_level_layout(
         context, child, bottom_space, skip_stack,
         new_containing_block, page_is_empty_with_no_children, absolute_boxes,
         fixed_boxes, adjoining_margins, discard)

    if new_child is not None:
        # We need to do this after the child layout to have the
        # used value for margin_top (eg. it might be a percentage.)
        if not isinstance(new_child, (boxes.BlockBox, boxes.TableBox)):
            adjoining_margins.append(new_child.margin_top)
            offset_y = (
                collapse_margin(adjoining_margins) - new_child.margin_top)
            new_child.translate(0, offset_y)
        # else: blocks handle that themselves.

        if not collapsing_through:
            new_content_position_y = (
                new_child.content_box_y() + new_child.height)
            new_position_y = (
                new_child.border_box_y() + new_child.border_height())
<<<<<<< HEAD

=======
>>>>>>> 9353f891
            page_overflow = context.overflows_page(
                bottom_space, new_content_position_y)
            if page_overflow and not page_is_empty_with_no_children:
                # The child content overflows the page area, display it on the
                # next page.
                remove_placeholders(
                    context, [new_child], absolute_boxes, fixed_boxes)
                new_child = None
            elif not page_is_empty_with_no_children and context.overflows_page(
                    bottom_space, new_position_y):
                # The child border/padding overflows the page area, do the
                # layout again with a higher bottom_space value.
                remove_placeholders(
                    context, [new_child], absolute_boxes, fixed_boxes)
                bottom_space += (
                    new_child.padding_bottom + new_child.border_bottom_width)
                (new_child, resume_at, next_page, next_adjoining_margins,
                 collapsing_through) = block_level_layout(
                     context, child, bottom_space, skip_stack,
                     new_containing_block, page_is_empty_with_no_children,
                     absolute_boxes, fixed_boxes, adjoining_margins, discard)
                if new_child:
                    position_y = (
                        new_child.border_box_y() + new_child.border_height())
            else:
                position_y = new_position_y

        adjoining_margins = next_adjoining_margins
        if new_child:
            adjoining_margins.append(new_child.margin_bottom)

        if new_child and new_child.clearance:
            position_y = new_child.border_box_y() + new_child.border_height()

    skip_stack = None

    if new_child is None:
        # Nothing fits in the remaining space of this page: break
        if page_break in ('avoid', 'avoid-page'):
            # TODO: fill the blank space at the bottom of the page
            result = find_earlier_page_break(
                context, new_children, absolute_boxes, fixed_boxes)
            if result:
                new_children, resume_at = result
                stop = True
                return (
                    abort, stop, resume_at, position_y, adjoining_margins,
                    next_page, new_children)
            else:
                # We did not find any page break opportunity
                if not page_is_empty:
                    # The page has content *before* this block:
                    # cancel the block and try to find a break
                    # in the parent.
                    abort = True
                    return (
                        abort, stop, resume_at, position_y, adjoining_margins,
                        next_page, new_children)
                # else:
                # ignore this 'avoid' and break anyway.

        if all(child.is_absolutely_positioned() for child in new_children):
            # This box has only rendered absolute children, keep them
            # for the next page. This is for example useful for list
            # markers.
            remove_placeholders(
                context, new_children, absolute_boxes, fixed_boxes)
            new_children = []

        if new_children:
            resume_at = {index: None}
            stop = True
        else:
            # This was the first child of this box, cancel the box completly
            abort = True
        return (
            abort, stop, resume_at, position_y, adjoining_margins, next_page,
            new_children)

    # index in its non-laid-out parent, not in future new parent
    # May be used in find_earlier_page_break()
    new_child.index = index
    new_children.append(new_child)
    if resume_at is not None:
        resume_at = {index: resume_at}
        stop = True

    return (
        abort, stop, resume_at, position_y, adjoining_margins, next_page,
        new_children)


def block_container_layout(context, box, bottom_space, skip_stack,
                           page_is_empty, absolute_boxes, fixed_boxes,
                           adjoining_margins, discard):
    """Set the ``box`` height."""
    # TODO: boxes.FlexBox is allowed here because flex_layout calls
    # block_container_layout, there's probably a better solution.
    assert isinstance(box, (boxes.BlockContainerBox, boxes.FlexBox))

    if establishes_formatting_context(box):
        context.create_block_formatting_context()

    is_start = skip_stack is None
    box.remove_decoration(start=not is_start, end=False)

    discard |= box.style['continue'] == 'discard'
    draw_bottom_decoration = (
        discard or box.style['box_decoration_break'] == 'clone')

    if adjoining_margins is None:
        adjoining_margins = []

    if draw_bottom_decoration:
        bottom_space += (
            box.padding_bottom + box.border_bottom_width + box.margin_bottom)

    adjoining_margins.append(box.margin_top)
    this_box_adjoining_margins = adjoining_margins

    collapsing_with_children = not (
        box.border_top_width or box.padding_top or box.is_flex_item or
        establishes_formatting_context(box) or box.is_for_root_element)
    if collapsing_with_children:
        # Not counting margins in adjoining_margins, if any
        # (there are not padding or borders, see above)
        position_y = box.position_y
    else:
        box.position_y += collapse_margin(adjoining_margins) - box.margin_top
        adjoining_margins = []
        position_y = box.content_box_y()

    position_x = box.content_box_x()

    if box.style['position'] == 'relative':
        # New containing block, use a new absolute list
        absolute_boxes = []

    new_children = []
    next_page = {'break': 'any', 'page': None}
    all_footnotes = []

    last_in_flow_child = None

    if is_start:
        skip = 0
        first_letter_style = getattr(box, 'first_letter_style', None)
    else:
        (skip, skip_stack), = skip_stack.items()
        first_letter_style = None
    for index, child in enumerate(box.children[skip:], start=(skip or 0)):
        child.position_x = position_x
        child.position_y = position_y  # doesn’t count adjoining_margins
        new_footnotes = []

        if not child.is_in_normal_flow():
            abort = False
            stop, resume_at, out_of_flow_resume_at = _out_of_flow_layout(
                context, box, index, child, new_children, page_is_empty,
                absolute_boxes, fixed_boxes, adjoining_margins,
                bottom_space)
            if out_of_flow_resume_at:
                context.broken_out_of_flow.append(
                    (child, box, out_of_flow_resume_at))

        elif isinstance(child, boxes.LineBox):
            (abort, stop, resume_at, position_y,
             new_footnotes) = _linebox_layout(
                context, box, index, child, new_children, page_is_empty,
                absolute_boxes, fixed_boxes, adjoining_margins, bottom_space,
                position_y, skip_stack, first_letter_style,
                draw_bottom_decoration)
            draw_bottom_decoration |= resume_at is None
            adjoining_margins = []
            all_footnotes += new_footnotes

        else:
            (abort, stop, resume_at, position_y, adjoining_margins,
             next_page, new_children) = _in_flow_layout(
                 context, box, index, child, new_children, page_is_empty,
                 absolute_boxes, fixed_boxes, adjoining_margins, bottom_space,
                 position_y, skip_stack, first_letter_style,
                 draw_bottom_decoration, collapsing_with_children, discard,
                 next_page)
            skip_stack = None

        if abort:
            page = child.page_values()[0]
            for footnote in new_footnotes:
                context.unlayout_footnote(footnote)
            return None, None, {'break': 'any', 'page': page}, [], False
        elif stop:
            break

    else:
        resume_at = None

    box_is_fragmented = resume_at is not None
    if box.style['continue'] == 'discard':
        resume_at = None

    if (box_is_fragmented and
            box.style['break_inside'] in ('avoid', 'avoid-page') and
            not page_is_empty):
        for footnote in all_footnotes:
            context.unlayout_footnote(footnote)
        return (
            None, None, {'break': 'any', 'page': None}, [], False)

    if collapsing_with_children:
        box.position_y += (
            collapse_margin(this_box_adjoining_margins) - box.margin_top)

    last_in_flow_child = find_last_in_flow_child(new_children)
    collapsing_through = False
    if last_in_flow_child is None:
        collapsed_margin = collapse_margin(adjoining_margins)
        # Top and bottom margins of this box
        if (box.height in ('auto', 0) and
            get_clearance(context, box, collapsed_margin) is None and
            all(value == 0 for value in [
                box.min_height, box.border_top_width, box.padding_top,
                box.border_bottom_width, box.padding_bottom])):
            collapsing_through = True
        else:
            position_y += collapsed_margin
            adjoining_margins = []
    else:
        # Bottom margin of the last child and bottom margin of this box
        if box.height != 'auto':
            # Not adjoining (position_y is not used afterwards)
            adjoining_margins = []

    if (box.border_bottom_width or
            box.padding_bottom or
            establishes_formatting_context(box) or
            box.is_for_root_element or
            box.is_table_wrapper):
        position_y += collapse_margin(adjoining_margins)
        adjoining_margins = []

    # Add block ellipsis
    if box_is_fragmented and new_children:
        last_child = new_children[-1]
        if isinstance(last_child, boxes.LineBox):
            last_child.block_ellipsis = box.style['block_ellipsis']

    new_box = box.copy_with_children(new_children)
    new_box.remove_decoration(
        start=not is_start, end=box_is_fragmented and not discard)

    # TODO: See corner cases in
    # http://www.w3.org/TR/CSS21/visudet.html#normal-block
    # TODO: See float.float_layout
    if new_box.height == 'auto':
        if context.excluded_shapes and new_box.style['overflow'] != 'visible':
            max_float_position_y = max(
                float_box.position_y + float_box.margin_height()
                for float_box in context.excluded_shapes)
            position_y = max(max_float_position_y, position_y)
        new_box.height = position_y - new_box.content_box_y()

    if new_box.style['position'] == 'relative':
        # New containing block, resolve the layout of the absolute descendants
        for absolute_box in absolute_boxes:
            absolute_layout(
                context, absolute_box, new_box, fixed_boxes, bottom_space,
                skip_stack=None)

    for child in new_box.children:
        relative_positioning(child, (new_box.width, new_box.height))

    if establishes_formatting_context(new_box):
        context.finish_block_formatting_context(new_box)

    if discard or not box_is_fragmented:
        # After finish_block_formatting_context which may increment
        # new_box.height
        new_box.height = max(
            min(new_box.height, new_box.max_height), new_box.min_height)
    elif bottom_space > -inf:
        # Make the box fill the blank space at the bottom of the page
        # https://www.w3.org/TR/css-break-3/#box-splitting
        new_box.height = (
            context.page_bottom - bottom_space - new_box.position_y -
            (new_box.margin_height() - new_box.height))
        if draw_bottom_decoration:
            new_box.height += (
                box.padding_bottom + box.border_bottom_width +
                box.margin_bottom)

    if next_page['page'] is None:
        next_page['page'] = new_box.page_values()[1]

    return new_box, resume_at, next_page, adjoining_margins, collapsing_through


def collapse_margin(adjoining_margins):
    """Get the amount of collapsed margin for a list of adjoining margins."""
    margins = [0]  # add 0 to make sure that max/min don’t get an empty list
    margins.extend(adjoining_margins)
    positives = (m for m in margins if m >= 0)
    negatives = (m for m in margins if m <= 0)
    return max(positives) + min(negatives)


def establishes_formatting_context(box):
    """Return whether a box establishes a block formatting context.

    See http://www.w3.org/TR/CSS2/visuren.html#block-formatting

    """
    return (
        box.is_floated()
    ) or (
        box.is_absolutely_positioned()
    ) or (
        # TODO: columns shouldn't be block boxes, this condition would then be
        # useless when this is fixed
        box.is_column
    ) or (
        isinstance(box, boxes.BlockContainerBox) and
        not isinstance(box, boxes.BlockBox)
    ) or (
        isinstance(box, boxes.BlockBox) and box.style['overflow'] != 'visible'
    ) or (
        'flow-root' in box.style['display']
    )


def block_level_page_break(sibling_before, sibling_after):
    """Get the correct page break value between siblings.

    Return the value of ``page-break-before`` or ``page-break-after`` that
    "wins" for boxes that meet at the margin between two sibling boxes.

    For boxes before the margin, the 'page-break-after' value is considered;
    for boxes after the margin the 'page-break-before' value is considered.

    * 'avoid' takes priority over 'auto'
    * 'page' takes priority over 'avoid' or 'auto'
    * 'left' or 'right' take priority over 'always', 'avoid' or 'auto'
    * Among 'left' and 'right', later values in the tree take priority.

    See http://dev.w3.org/csswg/css3-page/#allowed-pg-brk

    """
    values = []
    # https://drafts.csswg.org/css-break-3/#possible-breaks
    block_parallel_box_types = (
        boxes.BlockLevelBox, boxes.TableRowGroupBox, boxes.TableRowBox)

    box = sibling_before
    while isinstance(box, block_parallel_box_types):
        values.append(box.style['break_after'])
        if not (isinstance(box, boxes.ParentBox) and box.children):
            break
        box = box.children[-1]
    values.reverse()  # Have them in tree order

    box = sibling_after
    while isinstance(box, block_parallel_box_types):
        values.append(box.style['break_before'])
        if not (isinstance(box, boxes.ParentBox) and box.children):
            break
        box = box.children[0]

    result = 'auto'
    for value in values:
        if value in ('left', 'right', 'recto', 'verso') or (value, result) in (
                ('page', 'auto'),
                ('page', 'avoid'),
                ('avoid', 'auto'),
                ('page', 'avoid-page'),
                ('avoid-page', 'auto')):
            result = value

    return result


def block_level_page_name(sibling_before, sibling_after):
    """Return the next page name when siblings don't have the same names."""
    before_page = sibling_before.page_values()[1]
    after_page = sibling_after.page_values()[0]
    if before_page != after_page:
        return after_page


def find_earlier_page_break(context, children, absolute_boxes, fixed_boxes):
    """Find the last possible page break in ``children``.

    Because of a `page-break-before: avoid` or a `page-break-after: avoid` we
    need to find an earlier page break opportunity inside `children`.

    Absolute or fixed placeholders removed from children should also be
    removed from `absolute_boxes` or `fixed_boxes`.

    Return (new_children, resume_at).

    """
    if children and isinstance(children[0], boxes.LineBox):
        # Normally `orphans` and `widows` apply to the block container, but
        # line boxes inherit them.
        orphans = children[0].style['orphans']
        widows = children[0].style['widows']
        index = len(children) - widows  # how many lines we keep
        if index < orphans:
            return None
        new_children = children[:index]
        resume_at = {0: new_children[-1].resume_at}
        remove_placeholders(
            context, children[index:], absolute_boxes, fixed_boxes)
        return new_children, resume_at

    previous_in_flow = None
    for index, child in reversed_enumerate(children):
        if isinstance(child, boxes.TableRowGroupBox) and (
                child.is_header or child.is_footer):
            # We don’t want to break pages before table headers or footers.
            continue
        elif child.is_column:
            # We don’t want to break pages between columns.
            continue

        if child.is_in_normal_flow():
            if previous_in_flow is not None and (
                    block_level_page_break(child, previous_in_flow) not in
                    ('avoid', 'avoid-page')):
                index += 1  # break after child
                new_children = children[:index]
                # Get the index in the original parent
                resume_at = {children[index].index: None}
                break
            previous_in_flow = child

        if child.is_in_normal_flow() and (
                child.style['break_inside'] not in ('avoid', 'avoid-page')):
            breakable_box_types = (
                boxes.BlockBox, boxes.TableBox, boxes.TableRowGroupBox)
            if isinstance(child, breakable_box_types):
                result = find_earlier_page_break(
                    context, child.children, absolute_boxes, fixed_boxes)
                if result:
                    new_grand_children, resume_at = result
                    new_child = child.copy_with_children(new_grand_children)
                    new_children = list(children[:index]) + [new_child]

                    # Re-add footer at the end of split table
                    # TODO: fix table height and footer position
                    if isinstance(child, boxes.TableRowGroupBox):
                        for next_child in children[index:]:
                            if next_child.is_footer:
                                new_children.append(next_child)

                    # Index in the original parent
                    resume_at = {new_child.index: resume_at}
                    index += 1  # Remove placeholders after child
                    break
    else:
        return None

    # TODO: don’t remove absolute and fixed placeholders found in table footers
    remove_placeholders(context, children[index:], absolute_boxes, fixed_boxes)
    return new_children, resume_at


def find_last_in_flow_child(children):
    """Find and return the last in-flow child of given ``children``."""
    for child in reversed(children):
        if child.is_in_normal_flow():
            return child


def reversed_enumerate(seq):
    """Like reversed(list(enumerate(seq))) without copying the whole seq."""
    return zip(reversed(range(len(seq))), reversed(seq))


def remove_placeholders(context, box_list, absolute_boxes, fixed_boxes):
    """Remove placeholders from absolute and fixed lists.

    For boxes that have been removed in find_earlier_page_break(), remove the
    matching placeholders in absolute_boxes and fixed_boxes.

    """
    for box in box_list:
        if isinstance(box, boxes.ParentBox):
            remove_placeholders(
                context, box.children, absolute_boxes, fixed_boxes)
        if box.style['position'] == 'absolute' and box in absolute_boxes:
            # box is not in absolute_boxes if its parent has position: relative
            absolute_boxes.remove(box)
        elif box.style['position'] == 'fixed':
            fixed_boxes.remove(box)
        if box.footnote:
            context.unlayout_footnote(box.footnote)<|MERGE_RESOLUTION|>--- conflicted
+++ resolved
@@ -342,10 +342,7 @@
                 if descendant.footnote in context.footnotes)
             for footnote in footnotes:
                 context.layout_footnote(footnote)
-<<<<<<< HEAD
                 new_footnotes.append(footnote)
-=======
->>>>>>> 9353f891
                 overflow = (
                     context.reported_footnotes or
                     context.overflows_page(
@@ -467,10 +464,6 @@
                 new_child.content_box_y() + new_child.height)
             new_position_y = (
                 new_child.border_box_y() + new_child.border_height())
-<<<<<<< HEAD
-
-=======
->>>>>>> 9353f891
             page_overflow = context.overflows_page(
                 bottom_space, new_content_position_y)
             if page_overflow and not page_is_empty_with_no_children:
