"""
    weasyprint.layout.columns
    -------------------------

    Layout for columns.

    :copyright: Copyright 2011-2019 Simon Sapin and contributors, see AUTHORS.
    :license: BSD, see LICENSE for details.

"""

from math import floor

from .absolute import absolute_layout
from .percentages import resolve_percentages


def columns_layout(context, box, max_position_y, skip_stack, containing_block,
                   page_is_empty, absolute_boxes, fixed_boxes,
                   adjoining_margins):
    """Lay out a multi-column ``box``."""
    # Avoid circular imports
    from .blocks import (
        block_box_layout, block_level_layout, block_level_width,
        collapse_margin)

    # Implementation of the multi-column pseudo-algorithm:
    # https://www.w3.org/TR/css3-multicol/#pseudo-algorithm
    width = None
    style = box.style
    original_max_position_y = max_position_y

    if box.style['position'] == 'relative':
        # New containing block, use a new absolute list
        absolute_boxes = []

    box = box.copy_with_children(box.children)

    height = box.style['height']
    if height != 'auto' and height.unit != '%':
        assert height.unit == 'px'
        known_height = True
        max_position_y = min(
            max_position_y, box.content_box_y() + height.value)
    else:
        known_height = False

    # TODO: the available width can be unknown if the containing block needs
    # the size of this block to know its own size.
    block_level_width(box, containing_block)
    available_width = box.width
    if style['column_width'] == 'auto' and style['column_count'] != 'auto':
        count = style['column_count']
        width = max(
            0, available_width - (count - 1) * style['column_gap']) / count
    elif (style['column_width'] != 'auto' and
            style['column_count'] == 'auto'):
        count = max(1, int(floor(
            (available_width + style['column_gap']) /
            (style['column_width'] + style['column_gap']))))
        width = (
            (available_width + style['column_gap']) / count -
            style['column_gap'])
    else:
        count = min(style['column_count'], int(floor(
            (available_width + style['column_gap']) /
            (style['column_width'] + style['column_gap']))))
        width = (
            (available_width + style['column_gap']) / count -
            style['column_gap'])

    def create_column_box(children):
        column_box = box.anonymous_from(box, children=children)
        resolve_percentages(column_box, containing_block)
        column_box.is_column = True
        column_box.width = width
        column_box.position_x = box.content_box_x()
        column_box.position_y = box.content_box_y()
        return column_box

    # Handle column-span property.
    # We want to get the following structure:
    # columns_and_blocks = [
    #     [column_child_1, column_child_2],
    #     spanning_block,
    #     …
    # ]
    columns_and_blocks = []
    column_children = []
    for child in box.children:
        if child.style['column_span'] == 'all':
            if column_children:
                columns_and_blocks.append(column_children)
            columns_and_blocks.append(child.copy())
            column_children = []
            continue
        column_children.append(child.copy())
    if column_children:
        columns_and_blocks.append(column_children)

    if not box.children:
        next_page = {'break': 'any', 'page': None}
        skip_stack = None

    # Balance.
    #
    # The current algorithm starts from the ideal height (the total height
    # divided by the number of columns). We then iterate until the last column
    # is not the highest one. At the end of each loop, we add the minimal
    # height needed to make one direct child at the top of one column go to the
    # end of the previous column.
    #
    # We rely on a real rendering for each loop, and with a stupid algorithm
    # like this it can last minutes…

    adjoining_margins = []
    current_position_y = box.content_box_y()
    new_children = []
    for column_children_or_block in columns_and_blocks:
        if not isinstance(column_children_or_block, list):
            # We get a spanning block, we display it like other blocks.
            block = column_children_or_block
            resolve_percentages(block, containing_block)
            block.position_x = box.content_box_x()
            block.position_y = current_position_y
            new_child, _, _, adjoining_margins, _ = block_level_layout(
                context, block, original_max_position_y, skip_stack,
                containing_block, page_is_empty, absolute_boxes, fixed_boxes,
                adjoining_margins)
            new_children.append(new_child)
            current_position_y = (
                new_child.border_height() + new_child.border_box_y())
            adjoining_margins.append(new_child.margin_bottom)
            continue

        # We have a list of children that we have to balance between columns.
        column_children = column_children_or_block

        # Find the total height of the content
        current_position_y += collapse_margin(adjoining_margins)
        adjoining_margins = []
        column_box = create_column_box(column_children)
        new_child, _, _, _, _ = block_box_layout(
            context, column_box, float('inf'), skip_stack, containing_block,
            page_is_empty, [], [], [])
        height = new_child.margin_height()
        if style['column_fill'] == 'balance':
            height /= count

        # Try to render columns until the content fits, increase the column
        # height step by step.
        column_skip_stack = skip_stack
        lost_space = float('inf')
        while True:
            for i in range(count):
                # Render the column
                new_box, resume_at, next_page, _, _ = block_box_layout(
                    context, column_box, box.content_box_y() + height,
<<<<<<< HEAD
                    column_skip_stack, containing_block, device_size,
                    page_is_empty, [], [], [])
                if new_box is None:
                    # We didn't render anything. Give up and use the max
                    # content height.
                    height *= count
                    continue
=======
                    column_skip_stack, containing_block, page_is_empty,
                    [], [], [])
>>>>>>> 074d1476
                column_skip_stack = resume_at

                # Get the empty space at the bottom of the column box
                empty_space = height - (
                    new_box.children[-1].position_y - box.content_box_y() +
                    new_box.children[-1].margin_height())

                # Get the minimum size needed to render the next box
                next_box, _, _, _, _ = block_box_layout(
                    context, column_box, box.content_box_y(),
                    column_skip_stack, containing_block, True, [], [], [])
                next_box_size = next_box.children[0].margin_height()

                # Append the size needed to render the next box in this
                # column.
                #
                # The next box size may be smaller than the empty space, for
                # example when the next box can't be separated from its own
                # next box. In this case we don't try to find the real value
                # and let the workaround below fix this for us.
                if next_box_size - empty_space > 0:
                    lost_space = min(lost_space, next_box_size - empty_space)

                # Stop if we already rendered the whole content
                if resume_at is None:
                    break

            if column_skip_stack is None:
                # We rendered the whole content, stop
                break
            else:
                if lost_space == float('inf'):
                    # We didn't find the extra size needed to render a child in
                    # the previous column, increase height by the minimal
                    # value.
                    height += 1
                else:
                    # Increase the columns heights and render them once again
                    height += lost_space
                column_skip_stack = skip_stack

        # TODO: check box.style['max']-height
        max_position_y = min(max_position_y, box.content_box_y() + height)

        # Replace the current box children with columns
        i = 0
        max_column_height = 0
        columns = []
        while True:
            if i == count - 1:
                max_position_y = original_max_position_y
            column_box = create_column_box(column_children)
            column_box.position_y = current_position_y
            if style['direction'] == 'rtl':
                column_box.position_x += (
                    box.width - (i + 1) * width - i * style['column_gap'])
            else:
                column_box.position_x += i * (width + style['column_gap'])
            new_child, column_skip_stack, column_next_page, _, _ = (
                block_box_layout(
                    context, column_box, max_position_y, skip_stack,
                    containing_block, page_is_empty, absolute_boxes,
                    fixed_boxes, None))
            if new_child is None:
                break
            next_page = column_next_page
            skip_stack = column_skip_stack
            columns.append(new_child)
            max_column_height = max(
                max_column_height, new_child.margin_height())
            if skip_stack is None:
                break
            i += 1
            if i == count and not known_height:
                # [If] a declaration that constrains the column height
                # (e.g., using height or max-height). In this case,
                # additional column boxes are created in the inline
                # direction.
                break

        current_position_y += max_column_height
        for column in columns:
            column.height = max_column_height
            new_children.append(column)

    if box.children and not new_children:
        # The box has children but none can be drawn, let's skip the whole box
        return None, (0, None), {'break': 'any', 'page': None}, [], False

    # Set the height of box and the columns
    box.children = new_children
    current_position_y += collapse_margin(adjoining_margins)
    if box.height == 'auto':
        box.height = current_position_y - box.position_y
        height_difference = 0
    else:
        height_difference = box.height - (current_position_y - box.position_y)
    if box.min_height != 'auto' and box.min_height > box.height:
        height_difference += box.min_height - box.height
        box.height = box.min_height
    for child in new_children[::-1]:
        if child.is_column:
            child.height += height_difference
        else:
            break

    if box.style['position'] == 'relative':
        # New containing block, resolve the layout of the absolute descendants
        for absolute_box in absolute_boxes:
            absolute_layout(context, absolute_box, box, fixed_boxes)

    return box, skip_stack, next_page, [], False<|MERGE_RESOLUTION|>--- conflicted
+++ resolved
@@ -156,18 +156,13 @@
                 # Render the column
                 new_box, resume_at, next_page, _, _ = block_box_layout(
                     context, column_box, box.content_box_y() + height,
-<<<<<<< HEAD
-                    column_skip_stack, containing_block, device_size,
-                    page_is_empty, [], [], [])
+                    column_skip_stack, containing_block, page_is_empty,
+                    [], [], [])
                 if new_box is None:
                     # We didn't render anything. Give up and use the max
                     # content height.
                     height *= count
                     continue
-=======
-                    column_skip_stack, containing_block, page_is_empty,
-                    [], [], [])
->>>>>>> 074d1476
                 column_skip_stack = resume_at
 
                 # Get the empty space at the bottom of the column box
