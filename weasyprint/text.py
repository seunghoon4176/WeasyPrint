--- conflicted
+++ resolved
@@ -16,6 +16,7 @@
 import pyphen
 import cffi
 import cairocffi as cairo
+import re
 
 from .compat import basestring
 
@@ -273,17 +274,29 @@
 
 
 def first_line_metrics(first_line, text, layout, resume_at, space_collapse,
-                       hyphenated=False):
+                       hyphenated=False, hyphenation_character=None):
     length = first_line.length
-    if not hyphenated and resume_at:
+    if hyphenated:
+        length -= len(hyphenation_character.encode('utf8'))
+    elif resume_at:
         # Create layout with final text
         first_line_text = utf8_slice(text, slice(length))
         # Remove trailing spaces if spaces collapse
         if space_collapse:
             first_line_text = first_line_text.rstrip(' ')
-        layout.set_text(first_line_text)
+        # Remove soft hyphens
+        layout.set_text(first_line_text.replace('\u00ad', ''))
         first_line = next(layout.iter_lines(), None)
         length = first_line.length if first_line is not None else 0
+        soft_hyphens = 0
+        if '\u00ad' in first_line_text:
+            for i in range(len(layout.text_bytes.decode('utf8'))):
+                while i + soft_hyphens + 1 < len(first_line_text):
+                    if first_line_text[i + soft_hyphens + 1] == '\u00ad':
+                        soft_hyphens += 1
+                    else:
+                        break
+        length += soft_hyphens * 2  # len('\u00ad'.encode('utf8'))
     width, height = get_size(first_line)
     baseline = units_to_double(pango.pango_layout_iter_get_baseline(ffi.gc(
         pango.pango_layout_get_iter(layout.layout),
@@ -462,7 +475,7 @@
         # The first line can take all the place needed
         return first_line_metrics(
             first_line, text, layout, resume_at, space_collapse)
-    first_line_width, _height = get_size(first_line)
+    first_line_width, _ = get_size(first_line)
     if second_line is None and first_line_width <= max_width:
         # The first line fits in the available width
         return first_line_metrics(
@@ -472,7 +485,6 @@
     if first_line_width <= max_width:
         # The first line may have been cut too early by Pango
         second_line_index = second_line.start_index
-<<<<<<< HEAD
         first_line_text = utf8_slice(text, slice(second_line_index))
         second_line_text = utf8_slice(text, slice(second_line_index, None))
     else:
@@ -490,7 +502,7 @@
             lines = layout.iter_lines()
             first_line = next(lines, None)
             second_line = next(lines, None)
-            first_line_width, _height = get_size(first_line)
+            first_line_width, _ = get_size(first_line)
             if second_line is None and first_line_width <= max_width:
                 # The next word fits in the first line, keep the layout
                 resume_at = len(new_first_line_text.encode('utf-8')) + 1
@@ -503,45 +515,17 @@
         # the next line, no need to hyphenate, we can keep the current layout
         return first_line_metrics(
             first_line, text, layout, resume_at, space_collapse)
-=======
-        first_part = utf8_slice(text, slice(second_line_index))
-        second_part = utf8_slice(text, slice(second_line_index, None))
-
-    else:
-        # The first word is longer than the line, try to hyphenize it
-        first_part = ''
-        second_part = text
-
-    next_word = second_part.split(' ', 1)[0]
-
-    if not next_word:
-        # We did not find a word on the next line
-        return first_line_metrics(first_line, text, layout, resume_at)
-
-    # next_word might fit without a space afterwards.
-    # Pango previously counted that space’s advance width.
-    new_first_line = first_part + next_word
-    layout.set_text(new_first_line)
-    lines = layout.iter_lines()
-    first_line = next(lines, None)
-    second_line = next(lines, None)
-    first_line_width, _height = get_size(first_line)
-    if second_line is None and first_line_width <= max_width:
-        # The next word fits in the first line, keep the layout
-        resume_at = len(new_first_line.encode('utf-8')) + 1
-        return first_line_metrics(first_line, text, layout, resume_at)
->>>>>>> c24a54d6
 
     # Step #4: Try to hyphenize
     hyphens = style.hyphens
     lang = style.lang and pyphen.language_fallback(style.lang)
     total, left, right = style.hyphenate_limit_chars
-
     hyphenated = False
+    soft_hyphen = '\u00ad'
 
     # Automatic hyphenation possible and next word is long enough
     if hyphens != 'none' and len(next_word) >= total:
-        first_line_width, _height = get_size(first_line)
+        first_line_width, _ = get_size(first_line)
         space = max_width - first_line_width
         if style.hyphenate_limit_zone.unit == '%':
             limit_zone = max_width * style.hyphenate_limit_zone.value / 100.
@@ -549,126 +533,94 @@
             limit_zone = style.hyphenate_limit_zone.value
 
         if space > limit_zone or space < 0:
-<<<<<<< HEAD
-            # The next word does not fit, try hyphenation
-            dictionary_key = (lang, left, right, total)
-            dictionary = PYPHEN_DICTIONARY_CACHE.get(dictionary_key)
-            if dictionary is None:
-                dictionary = pyphen.Pyphen(lang=lang, left=left, right=right)
-                PYPHEN_DICTIONARY_CACHE[dictionary_key] = dictionary
-            for first_word_part, _ in dictionary.iterate(next_word):
-                hyphenated_first_line_text = (
-                    first_line_text + first_word_part +
-                    style.hyphenate_character)
-                temp_layout = create_layout(
-                    hyphenated_first_line_text, style, hinting, max_width)
-                temp_lines = temp_layout.iter_lines()
-                temp_first_line = next(temp_lines, None)
-                temp_second_line = next(temp_lines, None)
-
-                if (temp_second_line is None and space >= 0) or space < 0:
-                    hyphenated = True
-                    resume_at = len(
-                        (first_line_text + first_word_part).encode('utf8'))
-                    layout = temp_layout
-                    first_line = temp_first_line
-                    second_line = temp_second_line
-=======
-
-            # manual hyphenation, check for missing hyphen
+            # Manual hyphenation: check that the line ends with a soft hyphen
+            # and add the missing hyphen
             if hyphens == 'manual':
-                if len(first_part) \
-                    and first_part[len(first_part)-1] \
-                        == '\xc2\xad'.decode('utf-8'):
-                    new_first_line = (
-                        first_part[:len(first_part)-1]
-                        + style.hyphenate_character
-                    )
-                    temp_layout = create_layout(
-                        new_first_line, style, hinting, None)
-                    temp_lines = temp_layout.iter_lines()
-                    temp_first_line = next(temp_lines, None)
-                    temp_second_line = next(temp_lines, None)
->>>>>>> c24a54d6
-                    temp_first_line_width, _height = get_size(temp_first_line)
-
-                    # there is still enough space for the hyphen character
-                    if temp_first_line_width <= max_width:
-                        first_line = temp_first_line
-                        second_line = temp_second_line
-                        layout = temp_layout
-                        resume_at = len(first_part)
-
-                    # the hyphen does not fit, break earlier
+                if first_line_text.endswith(soft_hyphen):
+                    # The first line has been split on a soft hyphen
+                    if ' ' in first_line_text:
+                        first_line_text, next_word = (
+                            first_line_text.rsplit(' ', 1))
+                        next_word = ' ' + next_word
+                        layout = create_layout(
+                            first_line_text, style, hinting, max_width)
+                        lines = layout.iter_lines()
+                        first_line = next(lines, None)
+                        second_line = next(lines, None)
+                        resume_at = len((first_line_text + ' ').encode('utf8'))
                     else:
-                        prev_hyphen = first_part.rfind(
-                            '\xc2\xad'.decode('utf-8'),
-                            0,
-                            len(first_part)-2
-                        )
-                        prev_blank = first_part.rfind(
-                            ' ',
-                            0,
-                            len(first_part)-2
-                        )
-
-                        if (prev_hyphen > -1) or (prev_blank > -1):
-                            if prev_hyphen > prev_blank:
-                                new_first_line = (
-                                    first_part[:prev_hyphen]
-                                    + style.hyphenate_character)
-                            else:
-                                new_first_line = (first_part[:prev_blank])
-
-                            temp_layout = create_layout(
-                                new_first_line,
-                                style, hinting, max_width)
-                            temp_lines = temp_layout.iter_lines()
-                            temp_first_line = next(temp_lines, None)
-                            temp_second_line = next(temp_lines, None)
-
-                            first_line = temp_first_line
-                            second_line = temp_second_line
-                            layout = temp_layout
-                            resume_at = len(new_first_line)
-
+                        first_line_text, next_word = '', first_line_text
+                soft_hyphen_indexes = [
+                    match.start() for match in
+                    re.finditer(soft_hyphen, next_word)]
+                soft_hyphen_indexes.reverse()
+                dictionary_iterations = [
+                    next_word[:i + 1] for i in soft_hyphen_indexes]
             elif hyphens == 'auto' and lang:
+                # The next word does not fit, try hyphenation
                 dictionary_key = (lang, left, right, total)
                 dictionary = PYPHEN_DICTIONARY_CACHE.get(dictionary_key)
                 if dictionary is None:
-                    dictionary = pyphen.Pyphen(
-                        lang=lang,
-                        left=left,
-                        right=right
-                    )
+                    dictionary = pyphen.Pyphen(lang=lang, left=left, right=right)
                     PYPHEN_DICTIONARY_CACHE[dictionary_key] = dictionary
-                for first_word_part, _ in dictionary.iterate(next_word):
-                    new_first_line = (
-                        first_part +
-                        first_word_part +
-                        style.hyphenate_character
-                    )
-                    temp_layout = create_layout(
-                        new_first_line, style, hinting, max_width)
-                    temp_lines = temp_layout.iter_lines()
-                    temp_first_line = next(temp_lines, None)
-                    temp_second_line = next(temp_lines, None)
-
-                    if (temp_second_line is None and space >= 0) or space < 0:
+                dictionary_iterations = [
+                    start for start, end in dictionary.iterate(next_word)]
+            else:
+                dictionary_iterations = []
+
+            if dictionary_iterations:
+                for first_word_part in dictionary_iterations:
+                    new_first_line_text = first_line_text + first_word_part
+                    hyphenated_first_line_text = (
+                        new_first_line_text + style.hyphenate_character)
+                    new_layout = create_layout(
+                        hyphenated_first_line_text, style, hinting, max_width)
+                    new_lines = new_layout.iter_lines()
+                    new_first_line = next(new_lines, None)
+                    new_second_line = next(new_lines, None)
+                    new_first_line_width, _ = get_size(new_first_line)
+                    new_space = max_width - new_first_line_width
+                    if new_second_line is None and (
+                            new_space >= 0 or
+                            first_word_part == dictionary_iterations[-1]):
                         hyphenated = True
-                        # TODO: find why there's no need to .encode
-                        resume_at = len(first_part + first_word_part)
-                        layout = temp_layout
-                        first_line = temp_first_line
-                        second_line = temp_second_line
-                        temp_first_line_width, \
-                            _height = get_size(temp_first_line)
-                        if temp_first_line_width <= max_width:
-                            break
+                        layout = new_layout
+                        first_line = new_first_line
+                        second_line = new_second_line
+                        resume_at = len(new_first_line_text.encode('utf8'))
+                        if text[len(new_first_line_text)] == soft_hyphen:
+                            resume_at += len(soft_hyphen.encode('utf8'))
+                        break
+
+                if not hyphenated and not first_line_text:
+                    # Recreate the layout with no max_width to be sure that
+                    # we don't break inside the hyphenate-character string
+                    hyphenated = True
+                    layout = create_layout(
+                        hyphenated_first_line_text, style, hinting, None)
+                    lines = layout.iter_lines()
+                    first_line = next(lines, None)
+                    second_line = next(lines, None)
+                    resume_at = len(new_first_line_text.encode('utf8'))
+                    if text[len(first_line_text)] == soft_hyphen:
+                        resume_at += len(soft_hyphen.encode('utf8'))
+
+    if not hyphenated and first_line_text.endswith(soft_hyphen):
+        # Recreate the layout with no max_width to be sure that
+        # we don't break inside the hyphenate-character string
+        hyphenated = True
+        hyphenated_first_line_text = (
+            first_line_text + style.hyphenate_character)
+        layout = create_layout(
+            hyphenated_first_line_text, style, hinting, None)
+        lines = layout.iter_lines()
+        first_line = next(lines, None)
+        second_line = next(lines, None)
+        resume_at = len(first_line_text.encode('utf8'))
 
     # Step 5: Try to break word if it's too long for the line
     overflow_wrap = style.overflow_wrap
-    first_line_width, _height = get_size(first_line)
+    first_line_width, _ = get_size(first_line)
     space = max_width - first_line_width
     # If we can break words and the first line is too long
     if overflow_wrap == 'break-word' and space < 0:
@@ -695,7 +647,8 @@
         first_line = next(lines, None)
 
     return first_line_metrics(
-        first_line, text, layout, resume_at, space_collapse, hyphenated)
+        first_line, text, layout, resume_at, space_collapse, hyphenated,
+        style.hyphenate_character)
 
 
 def line_widths(text, style, enable_hinting, width):
