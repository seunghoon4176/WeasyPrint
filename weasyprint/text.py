# coding: utf8
"""
    weasyprint.text
    ---------------

    Interface with Pango to decide where to do line breaks and to draw text.

    :copyright: Copyright 2011-2013 Simon Sapin and contributors, see AUTHORS.
    :license: BSD, see LICENSE for details.

"""

from __future__ import division
# XXX No unicode_literals, cffi likes native strings

import pyphen
import cffi
import cairocffi as cairo

from .compat import basestring


ffi = cffi.FFI()
ffi.cdef('''
    typedef enum {
        PANGO_STYLE_NORMAL,
        PANGO_STYLE_OBLIQUE,
        PANGO_STYLE_ITALIC
    } PangoStyle;

    typedef enum {
        PANGO_WEIGHT_THIN = 100,
        PANGO_WEIGHT_ULTRALIGHT = 200,
        PANGO_WEIGHT_LIGHT = 300,
        PANGO_WEIGHT_BOOK = 380,
        PANGO_WEIGHT_NORMAL = 400,
        PANGO_WEIGHT_MEDIUM = 500,
        PANGO_WEIGHT_SEMIBOLD = 600,
        PANGO_WEIGHT_BOLD = 700,
        PANGO_WEIGHT_ULTRABOLD = 800,
        PANGO_WEIGHT_HEAVY = 900,
        PANGO_WEIGHT_ULTRAHEAVY = 1000
    } PangoWeight;

    typedef enum {
        PANGO_VARIANT_NORMAL,
        PANGO_VARIANT_SMALL_CAPS
    } PangoVariant;

    typedef enum {
        PANGO_STRETCH_ULTRA_CONDENSED,
        PANGO_STRETCH_EXTRA_CONDENSED,
        PANGO_STRETCH_CONDENSED,
        PANGO_STRETCH_SEMI_CONDENSED,
        PANGO_STRETCH_NORMAL,
        PANGO_STRETCH_SEMI_EXPANDED,
        PANGO_STRETCH_EXPANDED,
        PANGO_STRETCH_EXTRA_EXPANDED,
        PANGO_STRETCH_ULTRA_EXPANDED
    } PangoStretch;
    
    typedef enum {
        PANGO_WRAP_WORD,
        PANGO_WRAP_CHAR,
        PANGO_WRAP_WORD_CHAR
    } PangoWrapMode;

    typedef unsigned int guint;
    typedef int gint;
    typedef gint gboolean;
    typedef void* gpointer;
    typedef ... cairo_t;
    typedef ... PangoLayout;
    typedef ... PangoContext;
    typedef ... PangoFontMetrics;
    typedef ... PangoLanguage;
    typedef ... PangoFontDescription;
    typedef ... PangoLayoutIter;
    typedef ... PangoAttrList;
    typedef ... PangoAttrClass;
    typedef struct {
        const PangoAttrClass *klass;
        guint start_index;
        guint end_index;
    } PangoAttribute;
    typedef struct {
        PangoLayout *layout;
        gint         start_index;
        gint         length;
        /* ... */
    } PangoLayoutLine;

    double              pango_units_to_double               (int i);
    int                 pango_units_from_double             (double d);
    void                g_object_unref                      (gpointer object);
    void                g_type_init                         (void);


    PangoLayout * pango_cairo_create_layout (cairo_t *cr);
    void pango_layout_set_width (PangoLayout *layout, int width);
    void pango_layout_set_attributes(
        PangoLayout *layout, PangoAttrList *attrs);
    void pango_layout_set_text (
        PangoLayout *layout, const char *text, int length);
    void pango_layout_set_font_description (
        PangoLayout *layout, const PangoFontDescription *desc);
    void pango_layout_set_wrap (
        PangoLayout *layout, PangoWrapMode wrap);


    PangoFontDescription * pango_font_description_new (void);

    void pango_font_description_free (PangoFontDescription *desc);

    void pango_font_description_set_family (
        PangoFontDescription *desc, const char *family);

    void pango_font_description_set_variant (
        PangoFontDescription *desc, PangoVariant variant);

    void pango_font_description_set_style (
        PangoFontDescription *desc, PangoStyle style);

    void pango_font_description_set_stretch (
        PangoFontDescription *desc, PangoStretch stretch);

    void pango_font_description_set_weight (
        PangoFontDescription *desc, PangoWeight weight);

    void pango_font_description_set_absolute_size (
        PangoFontDescription *desc, double size);


    PangoAttrList *     pango_attr_list_new             (void);
    void                pango_attr_list_unref           (PangoAttrList *list);
    void                pango_attr_list_insert          (
        PangoAttrList *list, PangoAttribute *attr);

    PangoAttribute *    pango_attr_letter_spacing_new   (int letter_spacing);
    void                pango_attribute_destroy         (PangoAttribute *attr);


    PangoLayoutIter * pango_layout_get_iter (PangoLayout *layout);
    void pango_layout_iter_free (PangoLayoutIter *iter);

    gboolean pango_layout_iter_next_line (PangoLayoutIter *iter);

    PangoLayoutLine * pango_layout_iter_get_line_readonly (
        PangoLayoutIter *iter);

    int pango_layout_iter_get_baseline (PangoLayoutIter *iter);


    typedef struct  {
        int x;
        int y;
        int width;
        int height;
    } PangoRectangle;

    void pango_layout_line_get_extents (
        PangoLayoutLine *line,
        PangoRectangle *ink_rect, PangoRectangle *logical_rect);

    PangoContext *      pango_layout_get_context    (PangoLayout *layout);
    PangoFontMetrics *  pango_context_get_metrics   (
        PangoContext *context, const PangoFontDescription *desc,
        PangoLanguage *language);

    void    pango_font_metrics_unref            (PangoFontMetrics *metrics);
    int     pango_font_metrics_get_ascent       (PangoFontMetrics *metrics);
    int     pango_font_metrics_get_descent      (PangoFontMetrics *metrics);
    int     pango_font_metrics_get_approximate_char_width
                                                (PangoFontMetrics *metrics);
    int     pango_font_metrics_get_approximate_digit_width
                                                (PangoFontMetrics *metrics);
    int     pango_font_metrics_get_underline_thickness
                                                (PangoFontMetrics *metrics);
    int     pango_font_metrics_get_underline_position
                                                (PangoFontMetrics *metrics);
    int     pango_font_metrics_get_strikethrough_thickness
                                                (PangoFontMetrics *metrics);
    int     pango_font_metrics_get_strikethrough_position
                                                (PangoFontMetrics *metrics);

    void pango_cairo_update_layout (cairo_t *cr, PangoLayout *layout);
    void pango_cairo_show_layout_line (cairo_t *cr, PangoLayoutLine *line);

''')


def dlopen(ffi, *names):
    """Try various names for the same library, for different platforms."""
    for name in names:
        try:
            return ffi.dlopen(name)
        except OSError:
            pass
    # Re-raise the exception.
    return ffi.dlopen(names[0])  # pragma: no cover


gobject = dlopen(ffi, 'gobject-2.0', 'libgobject-2.0-0')
pango = dlopen(ffi, 'pango-1.0', 'libpango-1.0-0')
pangocairo = dlopen(ffi, 'pangocairo-1.0', 'libpangocairo-1.0-0')

gobject.g_type_init()

units_to_double = pango.pango_units_to_double
units_from_double = pango.pango_units_from_double

PYPHEN_DICTIONARY_CACHE = {}


PANGO_STYLE = {
    'normal': pango.PANGO_STYLE_NORMAL,
    'oblique': pango.PANGO_STYLE_OBLIQUE,
    'italic': pango.PANGO_STYLE_ITALIC,
}

PANGO_VARIANT = {
    'normal': pango.PANGO_VARIANT_NORMAL,
    'small-caps': pango.PANGO_VARIANT_SMALL_CAPS,
}

PANGO_STRETCH = {
    'ultra-condensed': pango.PANGO_STRETCH_ULTRA_CONDENSED,
    'extra-condensed': pango.PANGO_STRETCH_EXTRA_CONDENSED,
    'condensed': pango.PANGO_STRETCH_CONDENSED,
    'semi-condensed': pango.PANGO_STRETCH_SEMI_CONDENSED,
    'normal': pango.PANGO_STRETCH_NORMAL,
    'semi-expanded': pango.PANGO_STRETCH_SEMI_EXPANDED,
    'expanded': pango.PANGO_STRETCH_EXPANDED,
    'extra-expanded': pango.PANGO_STRETCH_EXTRA_EXPANDED,
    'ultra-expanded': pango.PANGO_STRETCH_ULTRA_EXPANDED,
}

PANGO_WRAP_MODE = {
    'WRAP_WORD' : pango.PANGO_WRAP_WORD,
    'WRAP_CHAR' : pango.PANGO_WRAP_CHAR,
    'WRAP_WORD_CHAR' : pango.PANGO_WRAP_WORD_CHAR
}


def utf8_slice(string, slice_):
    return string.encode('utf-8')[slice_].decode('utf-8')


def unicode_to_char_p(string):
    """Return ``(pointer, bytestring)``.

    The byte string must live at least as long as the pointer is used.

    """
    bytestring = string.encode('utf8').replace(b'\x00', b'')
    return ffi.new('char[]', bytestring), bytestring


def get_size(line):
    logical_extents = ffi.new('PangoRectangle *')
    pango.pango_layout_line_get_extents(line, ffi.NULL, logical_extents)
    return (units_to_double(logical_extents.width),
            units_to_double(logical_extents.height))


def get_ink_position(line):
    ink_extents = ffi.new('PangoRectangle *')
    pango.pango_layout_line_get_extents(line, ink_extents, ffi.NULL)
    return (units_to_double(ink_extents.x), units_to_double(ink_extents.y))


def first_line_metrics(first_line, text, layout, resume_at, hyphenated=False):
    length = first_line.length
    if not hyphenated:
        first_line_text = utf8_slice(text, slice(length))
        if first_line_text.endswith(' ') and resume_at:
            # Remove trailing spaces
            layout.set_text(first_line_text.rstrip(' '))
            first_line = next(layout.iter_lines(), None)
            length = first_line.length if first_line is not None else 0
    width, height = get_size(first_line)
    baseline = units_to_double(pango.pango_layout_iter_get_baseline(ffi.gc(
        pango.pango_layout_get_iter(layout.layout),
        pango.pango_layout_iter_free)))
    return layout, length, resume_at, width, height, baseline


class Layout(object):
    """Object holding PangoLayout-related cdata pointers."""
    def __init__(self, hinting, font_size, style):
        self.dummy_context = (
            cairo.Context(cairo.ImageSurface(cairo.FORMAT_ARGB32, 1, 1))
            if hinting else
            cairo.Context(cairo.PDFSurface(None, 1, 1)))
        self.layout = ffi.gc(
            pangocairo.pango_cairo_create_layout(ffi.cast(
                'cairo_t *', self.dummy_context._pointer)),
            gobject.g_object_unref)
        self.font = font = ffi.gc(
            pango.pango_font_description_new(),
            pango.pango_font_description_free)
        assert not isinstance(style.font_family, basestring), (
            'font_family should be a list')
        family_p, family = unicode_to_char_p(','.join(style.font_family))
        pango.pango_font_description_set_family(font, family_p)
        pango.pango_font_description_set_variant(
            font, PANGO_VARIANT[style.font_variant])
        pango.pango_font_description_set_style(
            font, PANGO_STYLE[style.font_style])
        pango.pango_font_description_set_stretch(
            font, PANGO_STRETCH[style.font_stretch])
        pango.pango_font_description_set_weight(font, style.font_weight)
        pango.pango_font_description_set_absolute_size(
            font, units_from_double(font_size))
        pango.pango_layout_set_font_description(self.layout, font)

    def iter_lines(self):
        layout_iter = ffi.gc(
            pango.pango_layout_get_iter(self.layout),
            pango.pango_layout_iter_free)
        while 1:
            yield pango.pango_layout_iter_get_line_readonly(layout_iter)
            if not pango.pango_layout_iter_next_line(layout_iter):
                return

    def set_text(self, text):
        text, bytestring = unicode_to_char_p(text)
        self.text = text
        self.text_bytes = bytestring
        pango.pango_layout_set_text(self.layout, text, -1)

    def get_font_metrics(self):
        context = pango.pango_layout_get_context(self.layout)
        return FontMetrics(context, self.font)
    
    def set_wrap(self, wrap_mode):
        pango.pango_layout_set_wrap(self.layout, wrap_mode)


class FontMetrics(object):
    def __init__(self, context, font):
        self.metrics = ffi.gc(
            pango.pango_context_get_metrics(context, font, ffi.NULL),
            pango.pango_font_metrics_unref)

    def __dir__(self):
        return ['ascent', 'descent',
                'approximate_char_width', 'approximate_digit_width',
                'underline_thickness', 'underline_position',
                'strikethrough_thickness', 'strikethrough_position']

    def __getattr__(self, key):
        if key in dir(self):
            return units_to_double(
                getattr(pango, 'pango_font_metrics_get_' + key)(self.metrics))


def create_layout(text, style, hinting, max_width):
    """Return an opaque Pango layout with default Pango line-breaks.

    :param text: Unicode
    :param style: a :class:`StyleDict` of computed values
    :param hinting: whether to enable text hinting or not
    :param max_width:
        The maximum available width in the same unit as ``style.font_size``,
        or ``None`` for unlimited width.

    """
    layout = Layout(hinting, style.font_size, style)
    layout.set_text(text)
    # Make sure that max_width * Pango.SCALE == max_width * 1024 fits in a
    # signed integer. Treat bigger values same as None: unconstrained width.
    if max_width is not None and max_width < 2 ** 21:
        pango.pango_layout_set_width(
            layout.layout, units_from_double(max_width))
    word_spacing = style.word_spacing
    letter_spacing = style.letter_spacing
    if letter_spacing == 'normal':
        letter_spacing = 0
    if text and (word_spacing != 0 or letter_spacing != 0):
        letter_spacing = units_from_double(letter_spacing)
        space_spacing = units_from_double(word_spacing) + letter_spacing
        attr_list = pango.pango_attr_list_new()

        def add_attr(start, end, spacing):
            attr = pango.pango_attr_letter_spacing_new(spacing)
            attr.start_index = start
            attr.end_index = end
            pango.pango_attr_list_insert(attr_list, attr)

        text_bytes = layout.text_bytes
        add_attr(0, len(text_bytes) + 1, letter_spacing)
        position = text_bytes.find(b' ')
        while position != -1:
            add_attr(position, position + 1, space_spacing)
            position = text_bytes.find(b' ', position + 1)
        pango.pango_layout_set_attributes(layout.layout, attr_list)
        pango.pango_attr_list_unref(attr_list)
    return layout


def split_first_line(text, style, hinting, max_width, line_width):
    """Fit as much as possible in the available width for one line of text.

    Return ``(layout, length, resume_at, width, height, baseline)``.

    ``layout``: a pango Layout with the first line
    ``length``: length in UTF-8 bytes of the first line
    ``resume_at``: The number of UTF-8 bytes to skip for the next line.
                   May be ``None`` if the whole text fits in one line.
                   This may be greater than ``length`` in case of preserved
                   newline characters.
    ``width``: width in pixels of the first line
    ``height``: height in pixels of the first line
    ``baseline``: baseline in pixels of the first line

    """
    # In some cases (shrink-to-fit result being the preferred width)
    # this value is coming from Pango itself,
    # but floating point errors have accumulated:
    #   width2 = (width + X) - X   # in some cases, width2 < width
    # Increase the value a bit to compensate and not introduce
    # an unexpected line break.
    if max_width is not None:
        max_width *= 1.0001
    # Step #1: Get a draft layout with the first line
    layout = None
    if max_width:
        expected_length = int(max_width / style.font_size * 2.5)
        if expected_length < len(text):
            # Try to use a small amount of text instead of the whole text
            layout = create_layout(
                text[:expected_length], style, hinting, max_width)
            lines = layout.iter_lines()
            first_line = next(lines, None)
            second_line = next(lines, None)
            if second_line is None:
                # The small amount of text fits in one line, give up and use
                # the whole text
                layout = None
    if layout is None:
        layout = create_layout(text, style, hinting, max_width)
        lines = layout.iter_lines()
        first_line = next(lines, None)
        second_line = next(lines, None)
    resume_at = None if second_line is None else second_line.start_index

    # Step #2: Don't hyphenize when it's not needed
    if max_width is None:
        # The first line can take all the place needed
        return first_line_metrics(first_line, text, layout, resume_at)
    first_line_width, _height = get_size(first_line)
    if second_line is None and first_line_width <= max_width:
        # The first line fits in the available width
        return first_line_metrics(first_line, text, layout, resume_at)

    # Step #3: Try to put the first word of the second line on the first line
    if first_line_width <= max_width:
        # The first line may have been cut too early by Pango
        second_line_index = second_line.start_index
        first_part = utf8_slice(text, slice(second_line_index))
        second_part = utf8_slice(text, slice(second_line_index, None))
    else:
        # The first word is longer than the line, try to hyphenize it
        first_part = ''
        second_part = text
    next_word = second_part.split(' ', 1)[0]

    if not next_word:
        # We did not find a word on the next line
        return first_line_metrics(first_line, text, layout, resume_at)

    # next_word might fit without a space afterwards.
    # Pango previously counted that space’s advance width.
    new_first_line = first_part + next_word
    layout.set_text(new_first_line)
    lines = layout.iter_lines()
    first_line = next(lines, None)
    second_line = next(lines, None)
    first_line_width, _height = get_size(first_line)
    if second_line is None and first_line_width <= max_width:
        # The next word fits in the first line, keep the layout
        resume_at = len(new_first_line.encode('utf-8')) + 1
        return first_line_metrics(first_line, text, layout, resume_at)

    # Step #4: Try to hyphenize
    hyphens = style.hyphens
    lang = style.lang and pyphen.language_fallback(style.lang)
    total, left, right = style.hyphenate_limit_chars
<<<<<<< HEAD
    if hyphens in ('none', 'manual') or not lang:
        # No automatic hyphenation
        return first_line_metrics(first_line, text, layout, resume_at)
    elif len(next_word) < total:
        # Next word is too small
        return first_line_metrics(first_line, text, layout, resume_at)

=======
    hyphenated = False
    
    # Automatic hyphenation possible and next word is long enough  
    if hyphens not in ('none', 'manual') and lang in pyphen.LANGUAGES and len(next_word) >= total:
        first_line_width, _height = get_size(first_line)
        space = max_width - first_line_width
        if style.hyphenate_limit_zone.unit == '%':
            limit_zone = max_width * style.hyphenate_limit_zone.value / 100.
        else:
            limit_zone = style.hyphenate_limit_zone.value
    
        if space > limit_zone or space < 0:
            # The next word does not fit, try hyphenation
            dictionary_key = (lang, left, right, total)
            dictionary = PYPHEN_DICTIONARY_CACHE.get(dictionary_key)
            if dictionary is None:
                dictionary = pyphen.Pyphen(lang=lang, left=left, right=right)
                PYPHEN_DICTIONARY_CACHE[dictionary_key] = dictionary
            for first_word_part, _ in dictionary.iterate(next_word):
                new_first_line = (
                    first_part + first_word_part + style.hyphenate_character)
                temp_layout = create_layout(
                    new_first_line, style, hinting, max_width)
                temp_lines = temp_layout.iter_lines()
                temp_first_line = next(temp_lines, None)
                temp_second_line = next(temp_lines, None)
                
                if (temp_second_line is None and space >= 0) or space < 0:
                    hyphenated = True
                    # TODO: find why there's no need to .encode
                    resume_at = len(first_part + first_word_part)
                    layout = temp_layout
                    first_line = temp_first_line
                    second_line = temp_second_line
                    temp_first_line_width, _height = get_size(temp_first_line)
                    if temp_first_line_width <= max_width:
                        break
    
    # Step 5: Try to break word if it's too long for the line
    overflow_wrap = style.overflow_wrap
>>>>>>> 31d0bedc
    first_line_width, _height = get_size(first_line)
    space = max_width - first_line_width
    # If we can break words and the first line is too long
    if overflow_wrap == 'break-word' and space < 0:
        if hyphenated:
            # Is it really OK to remove hyphenation for word-break ?
            new_first_line = (new_first_line.rstrip(new_first_line[-(len(style.hyphenate_character)):]))
            if second_line is not None:
                second_line_index = second_line.start_index
                second_part = utf8_slice(text, slice(second_line_index, None))
                new_first_line += second_part
                
            hyphenated = False
        
        # TODO: Modify code to preserve W3C condition:
        # "Shaping characters are still shaped as if the word were not broken"
        # The way new lines are processed in this function (one by one with no memory of the last)
        # prevents shaping characters (arabic, for instance) from keeping their shape when
        # wrapped on the next line with pango layout.  Maybe insert Unicode shaping characters
        # in text ?  
        temp_layout = create_layout(new_first_line, style, hinting, max_width)
        temp_layout.set_wrap(PANGO_WRAP_MODE['WRAP_WORD_CHAR'])
        temp_lines = temp_layout.iter_lines()
        temp_first_line = next(temp_lines, None)
        temp_second_line = next(temp_lines, None)
        temp_second_line_index = len(new_first_line) if temp_second_line is None else temp_second_line.start_index
        resume_at = temp_second_line_index
        first_part = utf8_slice(text, slice(temp_second_line_index))
        layout = create_layout(first_part, style, hinting, max_width)
        lines = layout.iter_lines()
        first_line = next(lines, None)

    return first_line_metrics(first_line, text, layout, resume_at, hyphenated)


def line_widths(text, style, enable_hinting, width):
    """Return the width for each line."""
    layout = create_layout(text, style, enable_hinting, width)
    for line in layout.iter_lines():
        width, _height = get_size(line)
        yield width


def show_first_line(context, pango_layout, hinting):
    """Draw the given ``line`` to the Cairo ``context``."""
    context = ffi.cast('cairo_t *', context._pointer)
    if hinting:
        pangocairo.pango_cairo_update_layout(context, pango_layout.layout)
    pangocairo.pango_cairo_show_layout_line(
        context, next(pango_layout.iter_lines()))<|MERGE_RESOLUTION|>--- conflicted
+++ resolved
@@ -487,26 +487,18 @@
     hyphens = style.hyphens
     lang = style.lang and pyphen.language_fallback(style.lang)
     total, left, right = style.hyphenate_limit_chars
-<<<<<<< HEAD
-    if hyphens in ('none', 'manual') or not lang:
-        # No automatic hyphenation
-        return first_line_metrics(first_line, text, layout, resume_at)
-    elif len(next_word) < total:
-        # Next word is too small
-        return first_line_metrics(first_line, text, layout, resume_at)
-
-=======
+
     hyphenated = False
-    
-    # Automatic hyphenation possible and next word is long enough  
-    if hyphens not in ('none', 'manual') and lang in pyphen.LANGUAGES and len(next_word) >= total:
+
+    # Automatic hyphenation possible and next word is long enough
+    if hyphens not in ('none', 'manual') and lang and len(next_word) >= total:
         first_line_width, _height = get_size(first_line)
         space = max_width - first_line_width
         if style.hyphenate_limit_zone.unit == '%':
             limit_zone = max_width * style.hyphenate_limit_zone.value / 100.
         else:
             limit_zone = style.hyphenate_limit_zone.value
-    
+
         if space > limit_zone or space < 0:
             # The next word does not fit, try hyphenation
             dictionary_key = (lang, left, right, total)
@@ -522,7 +514,7 @@
                 temp_lines = temp_layout.iter_lines()
                 temp_first_line = next(temp_lines, None)
                 temp_second_line = next(temp_lines, None)
-                
+
                 if (temp_second_line is None and space >= 0) or space < 0:
                     hyphenated = True
                     # TODO: find why there's no need to .encode
@@ -533,36 +525,37 @@
                     temp_first_line_width, _height = get_size(temp_first_line)
                     if temp_first_line_width <= max_width:
                         break
-    
+
     # Step 5: Try to break word if it's too long for the line
     overflow_wrap = style.overflow_wrap
->>>>>>> 31d0bedc
     first_line_width, _height = get_size(first_line)
     space = max_width - first_line_width
     # If we can break words and the first line is too long
     if overflow_wrap == 'break-word' and space < 0:
         if hyphenated:
             # Is it really OK to remove hyphenation for word-break ?
-            new_first_line = (new_first_line.rstrip(new_first_line[-(len(style.hyphenate_character)):]))
+            new_first_line = new_first_line.rstrip(
+                new_first_line[-(len(style.hyphenate_character)):])
             if second_line is not None:
                 second_line_index = second_line.start_index
                 second_part = utf8_slice(text, slice(second_line_index, None))
                 new_first_line += second_part
-                
             hyphenated = False
-        
+
         # TODO: Modify code to preserve W3C condition:
         # "Shaping characters are still shaped as if the word were not broken"
-        # The way new lines are processed in this function (one by one with no memory of the last)
-        # prevents shaping characters (arabic, for instance) from keeping their shape when
-        # wrapped on the next line with pango layout.  Maybe insert Unicode shaping characters
-        # in text ?  
+        # The way new lines are processed in this function (one by one with no
+        # memory of the last) prevents shaping characters (arabic, for
+        # instance) from keeping their shape when wrapped on the next line with
+        # pango layout.  Maybe insert Unicode shaping characters in text ?
         temp_layout = create_layout(new_first_line, style, hinting, max_width)
         temp_layout.set_wrap(PANGO_WRAP_MODE['WRAP_WORD_CHAR'])
         temp_lines = temp_layout.iter_lines()
         temp_first_line = next(temp_lines, None)
         temp_second_line = next(temp_lines, None)
-        temp_second_line_index = len(new_first_line) if temp_second_line is None else temp_second_line.start_index
+        temp_second_line_index = (
+            len(new_first_line) if temp_second_line is None
+            else temp_second_line.start_index)
         resume_at = temp_second_line_index
         first_part = utf8_slice(text, slice(temp_second_line_index))
         layout = create_layout(first_part, style, hinting, max_width)
