--- conflicted
+++ resolved
@@ -79,8 +79,6 @@
 
 
 @assert_no_logs
-<<<<<<< HEAD
-=======
 def test_overflow_4():
     # Assert that the page margins aren't clipped by body's overflow
     assert_pixels('border_box_overflow', 8, 8, '''
@@ -105,8 +103,6 @@
 
 
 @assert_no_logs
-@requires('cairo', (1, 12, 0))
->>>>>>> 2b1490e4
 @pytest.mark.parametrize('number, css, pixels', (
     (1, '5px, 5px, 9px, auto', '''
         ______________
