# coding: utf8
"""
    weasyprint.tests.w3_test_suite.web
    ----------------------------------

    A simple web application to run and inspect the results of
    the W3C CSS 2.1 Test Suite.

    See http://test.csswg.org/suites/css2.1/20110323/

    :copyright: Copyright 2011-2012 Simon Sapin and contributors, see AUTHORS.
    :license: BSD, see LICENSE for details.

"""

from __future__ import division, unicode_literals

import os.path

import lxml.html
# Don’t try to import Flask on Python 3

from weasyprint import HTML, CSS


def split(something):
    return something.split(',') if something else []


def read_testinfo(suite_directory):
    with open(os.path.join(suite_directory, '..', 'testinfo.data')) as fd:
        lines = iter(fd)
        next(lines)  # skip labels
        for line in lines:
            test_id, references, title, flags, links, _, _, assertion = \
                 line.strip(' \n').split('\t')
            yield dict(
                test_id=test_id,
                assertion=assertion,
                title=title,
                flags=split(flags),
                links=split(links),
                references=split(references),
            )


def read_chapter(filename, tests_by_link):
    url_prefix = 'http://www.w3.org/TR/CSS21/'
    for link in lxml.html.parse(filename).xpath(
            '//th/a[starts-with(@href, "%s")]' % url_prefix):
        url = link.get('href')[len(url_prefix):]
        if url in tests_by_link:
            yield (
                link.text_content().strip(),
                link.get('href'),
                tests_by_link[url]
            )


def read_toc(suite_directory, tests_by_link):
    filename = os.path.join(suite_directory, 'toc.html')
    for link in lxml.html.parse(filename).xpath('//table//a[@href]'):
        filename = os.path.join(suite_directory, link.get('href'))
        sections = list(read_chapter(filename, tests_by_link))
        if sections:
            num = sum(len(tests) for _, _, tests in sections)
            yield (link.text_content().strip(), sections, num)


def prepare_test_data(suite_directory):
    tests = {}
    tests_by_link = {}
    for test in read_testinfo(suite_directory):
        for link in test['links']:
            tests[test['test_id']] = test
            tests_by_link.setdefault(link, []).append(test)

    return list(read_toc(suite_directory, tests_by_link)), tests


def run(suite_directory):
    from flask import (
        Flask, render_template, abort, send_from_directory, safe_join)

    chapters, tests = prepare_test_data(suite_directory)

    app = Flask(__name__)
    app.jinja_env.globals['len'] = len


    @app.route('/')
    def toc():
        return render_template('toc.html',
            chapters=enumerate(chapters, 1), total=len(tests))


    @app.route('/chapter<int:chapter_num>/')
    def chapter(chapter_num):
        try:
            title, sections, _ = chapters[chapter_num - 1]
        except IndexError:
            abort(404)
        return render_template('chapter.html',
            chapter_num=chapter_num, chapter=title,
            sections=enumerate(sections, 1))


    @app.route('/chapter<int:chapter_num>/section<int:section_num>/')
    def section(chapter_num, section_num):
        try:
            chapter, sections, _ = chapters[chapter_num - 1]
            title, url, tests = sections[section_num - 1]
        except IndexError:
            abort(404)
        return render_template('section.html', **locals())


    default_stylesheet = CSS(string='''
        @page { margin: 20px; -weasy-size: 680px }
        body { margin: 0 }
    ''')

    @app.route('/test/<test_id>/')
    @app.route('/chapter<int:chapter_num>/section<int:section_num>/test<int:test_index>/')
    def run_test(chapter_num=None, section_num=None, test_index=None,
                 test_id=None):
        if test_id is None:
            try:
                chapter, sections, _ = chapters[chapter_num - 1]
                title, url, tests = sections[section_num - 1]
                test = tests[test_index - 1]
                previous_index = test_index - 1
                next_index = test_index + 1 if test_index < len(tests) else None
            except IndexError:
                abort(404)
        else:
            test = dict(test_id=test_id)

        from pygments import highlight
        from pygments.lexers import HtmlLexer
        from pygments.formatters import HtmlFormatter

        filename = safe_join(suite_directory, test['test_id'] + '.htm')
        with open(filename, 'rb') as fd:
            source = fd.read().decode('utf8')

        pages = [
            'data:image/png;base64,' + (
                png_bytes.encode('base64').replace('\n', ''))
            for _, _, png_bytes in HTML(string=source).get_png_pages(
                stylesheets=[default_stylesheet])]

        formatter = HtmlFormatter(linenos='inline')
        source = highlight(source, HtmlLexer(), formatter)
        css = formatter.get_style_defs('.highlight')
        return render_template('run_test.html', **locals())


    @app.route('/test-data/<path:filename>')
    def test_data(filename):
        return send_from_directory(suite_directory, filename)

<<<<<<< HEAD

    page_size_stylesheet = CSS(string='''
        @page { margin: 0; -weasy-size: 640px }
    ''')

    @app.route('/render/<test_id>.png')
    def render(test_id):
        # TODO: handle encodings
        png = HTML(
            safe_join(suite_directory, test_id + '.htm'),
            encoding='utf-8').write_png(stylesheets=[page_size_stylesheet])
        return png, 200, {'Content-Type': 'image/png'}


=======
>>>>>>> a10e691d
    app.run(debug=True)


if __name__ == '__main__':
    run(os.path.expanduser('~/css2.1_test_suite/20110323/html4/'))<|MERGE_RESOLUTION|>--- conflicted
+++ resolved
@@ -160,23 +160,6 @@
     def test_data(filename):
         return send_from_directory(suite_directory, filename)
 
-<<<<<<< HEAD
-
-    page_size_stylesheet = CSS(string='''
-        @page { margin: 0; -weasy-size: 640px }
-    ''')
-
-    @app.route('/render/<test_id>.png')
-    def render(test_id):
-        # TODO: handle encodings
-        png = HTML(
-            safe_join(suite_directory, test_id + '.htm'),
-            encoding='utf-8').write_png(stylesheets=[page_size_stylesheet])
-        return png, 200, {'Content-Type': 'image/png'}
-
-
-=======
->>>>>>> a10e691d
     app.run(debug=True)
 
 
