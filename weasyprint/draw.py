"""
    weasyprint.draw
    ---------------

    Take an "after layout" box tree and draw it onto a pydyf stream.

"""

import contextlib
import operator
from math import ceil, floor, pi, sqrt, tan

from .formatting_structure import boxes
from .layout import replaced
from .layout.backgrounds import BackgroundLayer
from .stacking import StackingContext
from .text.ffi import ffi, harfbuzz, pango, units_from_double, units_to_double

SIDES = ('top', 'right', 'bottom', 'left')
CROP = '''
  <!-- horizontal top left -->
  <path d="M0,{bleed_top} h{half_bleed_left}" />
  <!-- horizontal top right -->
  <path d="M0,{bleed_top} h{half_bleed_right}"
        transform="translate({width},0) scale(-1,1)" />
  <!-- horizontal bottom right -->
  <path d="M0,{bleed_bottom} h{half_bleed_right}"
        transform="translate({width},{height}) scale(-1,-1)" />
  <!-- horizontal bottom left -->
  <path d="M0,{bleed_bottom} h{half_bleed_left}"
        transform="translate(0,{height}) scale(1,-1)" />
  <!-- vertical top left -->
  <path d="M{bleed_left},0 v{half_bleed_top}" />
  <!-- vertical bottom right -->
  <path d="M{bleed_right},0 v{half_bleed_bottom}"
        transform="translate({width},{height}) scale(-1,-1)" />
  <!-- vertical bottom left -->
  <path d="M{bleed_left},0 v{half_bleed_bottom}"
        transform="translate(0,{height}) scale(1,-1)" />
  <!-- vertical top right -->
  <path d="M{bleed_right},0 v{half_bleed_top}"
        transform="translate({width},0) scale(-1,1)" />
'''
CROSS = '''
  <!-- top -->
  <circle r="{half_bleed_top}"
          transform="scale(0.5)
                     translate({width},{half_bleed_top}) scale(0.5)" />
  <path d="M-{half_bleed_top},{half_bleed_top} h{bleed_top}
           M0,0 v{bleed_top}"
        transform="scale(0.5) translate({width},0)" />
  <!-- bottom -->
  <circle r="{half_bleed_bottom}"
          transform="translate(0,{height}) scale(0.5)
                     translate({width},-{half_bleed_bottom}) scale(0.5)" />
  <path d="M-{half_bleed_bottom},-{half_bleed_bottom} h{bleed_bottom}
           M0,0 v-{bleed_bottom}"
        transform="translate(0,{height}) scale(0.5) translate({width},0)" />
  <!-- left -->
  <circle r="{half_bleed_left}"
          transform="scale(0.5)
                     translate({half_bleed_left},{height}) scale(0.5)" />
  <path d="M{half_bleed_left},-{half_bleed_left} v{bleed_left}
           M0,0 h{bleed_left}"
        transform="scale(0.5) translate(0,{height})" />
  <!-- right -->
  <circle r="{half_bleed_right}"
          transform="translate({width},0) scale(0.5)
                     translate(-{half_bleed_right},{height}) scale(0.5)" />
  <path d="M-{half_bleed_right},-{half_bleed_right} v{bleed_right}
           M0,0 h-{bleed_right}"
        transform="translate({width},0)
                   scale(0.5) translate(0,{height})" />
'''


@contextlib.contextmanager
def stacked(context):
    """Save and restore the context when used with the ``with`` keyword."""
    context.push_state()
    try:
        yield
    finally:
        context.pop_state()


def hsv2rgb(hue, saturation, value):
    """Transform a HSV color to a RGB color."""
    c = value * saturation
    x = c * (1 - abs((hue / 60) % 2 - 1))
    m = value - c
    if 0 <= hue < 60:
        return c + m, x + m, m
    elif 60 <= hue < 120:
        return x + m, c + m, m
    elif 120 <= hue < 180:
        return m, c + m, x + m
    elif 180 <= hue < 240:
        return m, x + m, c + m
    elif 240 <= hue < 300:
        return x + m, m, c + m
    elif 300 <= hue < 360:
        return c + m, m, x + m


def rgb2hsv(red, green, blue):
    """Transform a RGB color to a HSV color."""
    cmax = max(red, green, blue)
    cmin = min(red, green, blue)
    delta = cmax - cmin
    if delta == 0:
        hue = 0
    elif cmax == red:
        hue = 60 * ((green - blue) / delta % 6)
    elif cmax == green:
        hue = 60 * ((blue - red) / delta + 2)
    elif cmax == blue:
        hue = 60 * ((red - green) / delta + 4)
    saturation = 0 if delta == 0 else delta / cmax
    return hue, saturation, cmax


def get_color(style, key):
    value = style[key]
    return value if value != 'currentColor' else style['color']


def darken(color):
    """Return a darker color."""
    hue, saturation, value = rgb2hsv(color.red, color.green, color.blue)
    value /= 1.5
    saturation /= 1.25
    return hsv2rgb(hue, saturation, value) + (color.alpha,)


def lighten(color):
    """Return a lighter color."""
    hue, saturation, value = rgb2hsv(color.red, color.green, color.blue)
    value = 1 - (1 - value) / 1.5
    if saturation:
        saturation = 1 - (1 - saturation) / 1.25
    return hsv2rgb(hue, saturation, value) + (color.alpha,)


def draw_page(page, context):
    """Draw the given PageBox."""
    bleed = {
        side: page.style[f'bleed_{side}'].value
        for side in ('top', 'right', 'bottom', 'left')}
    marks = page.style['marks']
    stacking_context = StackingContext.from_page(page)
    draw_background(
        context, stacking_context.box.background, clip_box=False, bleed=bleed,
        marks=marks)
    draw_background(context, page.canvas_background, clip_box=False)
    draw_border(context, page)
    draw_stacking_context(context, stacking_context)


def draw_box_background_and_border(context, page, box):
    draw_background(context, box.background)
    if isinstance(box, boxes.TableBox):
        draw_table_backgrounds(context, page, box)
        if box.style['border_collapse'] == 'separate':
            draw_border(context, box)
            for row_group in box.children:
                for row in row_group.children:
                    for cell in row.children:
                        if (cell.style['empty_cells'] == 'show' or
                                not cell.empty):
                            draw_border(context, cell)
        else:
            draw_collapsed_borders(context, box)
    else:
        draw_border(context, box)


def draw_stacking_context(context, stacking_context):
    """Draw a ``stacking_context`` on ``context``."""
    # See http://www.w3.org/TR/CSS2/zindex.html
    with stacked(context):
        box = stacking_context.box

        # apply the viewport_overflow to the html box, see #35
        if box.is_for_root_element and (
                stacking_context.page.style['overflow'] != 'visible'):
            rounded_box_path(
                context,
                stacking_context.page.rounded_padding_box())
            context.clip()
            context.end()

        if box.is_absolutely_positioned() and box.style['clip']:
            top, right, bottom, left = box.style['clip']
            if top == 'auto':
                top = 0
            if right == 'auto':
                right = 0
            if bottom == 'auto':
                bottom = box.border_height()
            if left == 'auto':
                left = box.border_width()
            context.rectangle(
                box.border_box_x() + right,
                box.border_box_y() + top,
                left - right,
                bottom - top)
            context.clip()
            context.end()

        if box.style['opacity'] < 1:
            original_context = context
            context = context.add_transparency_group([
                box.border_box_x(), box.border_box_y(),
                box.border_box_x() + box.border_width(),
                box.border_box_y() + box.border_height()])

        if box.transformation_matrix:
            if box.transformation_matrix.determinant:
                ((a, b, _), (c, d, _), (e, f, _)) = box.transformation_matrix
                context.transform(a, b, c, d, e, f)
            else:
                return

        # Point 1 is done in draw_page

        # Point 2
        if isinstance(box, (boxes.BlockBox, boxes.MarginBox,
                            boxes.InlineBlockBox, boxes.TableCellBox,
                            boxes.FlexContainerBox)):
            # The canvas background was removed by set_canvas_background
            draw_box_background_and_border(
                context, stacking_context.page, box)

        with stacked(context):
            # dont clip the PageBox, see #35
            if box.style['overflow'] != 'visible' and not isinstance(
                    box, boxes.PageBox):
                # Only clip the content and the children:
                # - the background is already clipped
                # - the border must *not* be clipped
                rounded_box_path(context, box.rounded_padding_box())
                context.clip()
                context.end()

            # Point 3
            for child_context in stacking_context.negative_z_contexts:
                draw_stacking_context(context, child_context)

            # Point 4
            for block in stacking_context.block_level_boxes:
                draw_box_background_and_border(
                    context, stacking_context.page, block)

            # Point 5
            for child_context in stacking_context.float_contexts:
                draw_stacking_context(context, child_context)

            # Point 6
            if isinstance(box, boxes.InlineBox):
                draw_inline_level(
                    context, stacking_context.page, box)

            # Point 7
            for block in [box] + stacking_context.blocks_and_cells:
                if isinstance(block, boxes.ReplacedBox):
                    draw_replacedbox(context, block)
                else:
                    for child in block.children:
                        if isinstance(child, boxes.LineBox):
                            draw_inline_level(
                                context, stacking_context.page, child)

            # Point 8
            for child_context in stacking_context.zero_z_contexts:
                draw_stacking_context(context, child_context)

            # Point 9
            for child_context in stacking_context.positive_z_contexts:
                draw_stacking_context(context, child_context)

        # Point 10
        draw_outlines(context, box)

        if box.style['opacity'] < 1:
            group_id = context.id
            context = original_context
            context.push_state()
            context.set_alpha(box.style['opacity'], stroke=None)
            context.draw_x_object(group_id)
            context.pop_state()


def rounded_box_path(context, radii):
    """Draw the path of the border radius box.

    ``widths`` is a tuple of the inner widths (top, right, bottom, left) from
    the border box. Radii are adjusted from these values. Default is (0, 0, 0,
    0).

    """
    x, y, w, h, tl, tr, br, bl = radii

    if all(0 in corner for corner in (tl, tr, br, bl)):
        # No radius, draw a rectangle
        context.rectangle(x, y, w, h)
        return

    r = 0.45

    context.move_to(x + tl[0], y)
    context.line_to(x + w - tr[0], y)
    context.curve_to(
        x + w - tr[0] * r, y, x + w, y + tr[1] * r, x + w, y + tr[1])
    context.line_to(x + w, y + h - br[1])
    context.curve_to(
        x + w, y + h - br[1] * r, x + w - br[0] * r, y + h, x + w - br[0],
        y + h)
    context.line_to(x + bl[0], y + h)
    context.curve_to(
        x + bl[0] * r, y + h, x, y + h - bl[1] * r, x, y + h - bl[1])
    context.line_to(x, y + tl[1])
    context.curve_to(
        x, y + tl[1] * r, x + tl[0] * r, y, x + tl[0], y)


def draw_background(context, bg, clip_box=True, bleed=None, marks=()):
    """Draw the background color and image to a ``document.Context``.

    If ``clip_box`` is set to ``False``, the background is not clipped to the
    border box of the background, but only to the painting area.

    """
    if bg is None:
        return

    with stacked(context):
        if clip_box:
            for box in bg.layers[-1].clipped_boxes:
                rounded_box_path(context, box)
            context.clip()
            context.end()

        # Background color
        if bg.color.alpha > 0:
            with stacked(context):
                painting_area = bg.layers[-1].painting_area
                if painting_area:
                    if bleed:
                        # Painting area is the PDF BleedBox
                        x, y, width, height = painting_area
                        painting_area = (
                            x - bleed['left'], y - bleed['top'],
                            width + bleed['left'] + bleed['right'],
                            height + bleed['top'] + bleed['bottom'])
                    context.rectangle(*painting_area)
                    context.clip()
                    context.end()
                context.rectangle(*context.page_rectangle)
                context.set_color_rgb(*bg.color[:3])
                context.set_alpha(bg.color.alpha)
                context.fill()

        if False and bleed and marks:
            # TODO: fix this when SVG images are supported again
            x, y, width, height = bg.layers[-1].painting_area
            x -= bleed['left']
            y -= bleed['top']
            width += bleed['left'] + bleed['right']
            height += bleed['top'] + bleed['bottom']
            svg = '''
              <svg height="{height}" width="{width}"
                   fill="transparent" stroke="black" stroke-width="1"
                   xmlns="http://www.w3.org/2000/svg"
                   xmlns:xlink="http://www.w3.org/1999/xlink">
            '''
            if 'crop' in marks:
                svg += CROP
            if 'cross' in marks:
                svg += CROSS
            svg += '</svg>'
            # half_bleed = {key: value * 0.5 for key, value in bleed.items()}
            # image = SVGImage(svg.format(
            #     height=height, width=width,
            #     bleed_left=bleed['left'], bleed_right=bleed['right'],
            #     bleed_top=bleed['top'], bleed_bottom=bleed['bottom'],
            #     half_bleed_left=half_bleed['left'],
            #     half_bleed_right=half_bleed['right'],
            #     half_bleed_top=half_bleed['top'],
            #     half_bleed_bottom=half_bleed['bottom'],
            # ), '', None)
            image = None
            # Painting area is the PDF media box
            size = (width, height)
            position = (x, y)
            repeat = ('no-repeat', 'no-repeat')
            unbounded = True
            painting_area = position + size
            positioning_area = (0, 0, width, height)
            clipped_boxes = []
            layer = BackgroundLayer(
                image, size, position, repeat, unbounded, painting_area,
                positioning_area, clipped_boxes)
            bg.layers.insert(0, layer)
        # Paint in reversed order: first layer is "closest" to the viewer.
        for layer in reversed(bg.layers):
            draw_background_image(context, layer, bg.image_rendering)


def draw_table_backgrounds(context, page, table):
    """Draw the background color and image of the table children."""
    for column_group in table.column_groups:
        draw_background(context, column_group.background)
        for column in column_group.children:
            draw_background(context, column.background)
    for row_group in table.children:
        draw_background(context, row_group.background)
        for row in row_group.children:
            draw_background(context, row.background)
            for cell in row.children:
                if (table.style['border_collapse'] == 'collapse' or
                        cell.style['empty_cells'] == 'show' or
                        not cell.empty):
                    draw_background(context, cell.background)


def draw_background_image(context, layer, image_rendering):
    if layer.image is None or 0 in layer.size:
        return

    painting_x, painting_y, painting_width, painting_height = (
        layer.painting_area)
    positioning_x, positioning_y, positioning_width, positioning_height = (
        layer.positioning_area)
    position_x, position_y = layer.position
    repeat_x, repeat_y = layer.repeat
    image_width, image_height = layer.size

    if repeat_x == 'no-repeat':
        # We want at least the whole image_width drawn on sub_surface, but we
        # want to be sure it will not be repeated on the painting_width.
        repeat_width = max(image_width, painting_width)
    elif repeat_x in ('repeat', 'round'):
        # We repeat the image each image_width.
        repeat_width = image_width
    else:
        assert repeat_x == 'space'
        n_repeats = floor(positioning_width / image_width)
        if n_repeats >= 2:
            # The repeat width is the whole positioning width with one image
            # removed, divided by (the number of repeated images - 1). This
            # way, we get the width of one image + one space. We ignore
            # background-position for this dimension.
            repeat_width = (positioning_width - image_width) / (n_repeats - 1)
            position_x = 0
        else:
            # We don't repeat the image.
            repeat_width = image_width

    # Comments above apply here too.
    if repeat_y == 'no-repeat':
        repeat_height = max(image_height, painting_height)
    elif repeat_y in ('repeat', 'round'):
        repeat_height = image_height
    else:
        assert repeat_y == 'space'
        n_repeats = floor(positioning_height / image_height)
        if n_repeats >= 2:
            repeat_height = (
                positioning_height - image_height) / (n_repeats - 1)
            position_y = 0
        else:
            repeat_height = image_height

    if repeat_x == repeat_y == 'no-repeat':
        # PDF patterns always repeat, use a big number to hide repetition
        repeat_width = 2 * context.page_rectangle[2]
        repeat_height = 2 * context.page_rectangle[3]

    pattern = context.add_pattern(
        position_x + positioning_x, position_y + positioning_y,
        image_width, image_height, repeat_width, repeat_height)
    child = pattern.add_transparency_group([0, 0, repeat_width, repeat_height])

    with stacked(context):
        layer.image.draw(child, image_width, image_height, image_rendering)
        pattern.draw_x_object(child.id)
        context.color_space('Pattern')
        context.set_color_special(pattern.id)
        if layer.unbounded:
            context.rectangle(*context.page_rectangle)
        else:
            context.rectangle(
                painting_x, painting_y, painting_width, painting_height)
        context.fill()


def xy_offset(x, y, offset_x, offset_y, offset):
    """Increment X and Y coordinates by the given offsets."""
    return x + offset_x * offset, y + offset_y * offset


def styled_color(style, color, side):
    if style in ('inset', 'outset'):
        do_lighten = (side in ('top', 'left')) ^ (style == 'inset')
        return (lighten if do_lighten else darken)(color)
    elif style in ('ridge', 'groove'):
        if (side in ('top', 'left')) ^ (style == 'ridge'):
            return lighten(color), darken(color)
        else:
            return darken(color), lighten(color)
    return color


def draw_border(context, box):
    """Draw the box border to a ``document.Context``."""
    # We need a plan to draw beautiful borders, and that's difficult, no need
    # to lie. Let's try to find the cases that we can handle in a smart way.

    def draw_column_border():
        """Draw column borders."""
        columns = (
            isinstance(box, boxes.BlockContainerBox) and (
                box.style['column_width'] != 'auto' or
                box.style['column_count'] != 'auto'))
        if columns and box.style['column_rule_width']:
            border_widths = (0, 0, 0, box.style['column_rule_width'])
            for child in box.children[1:]:
                with stacked(context):
                    position_x = (child.position_x - (
                        box.style['column_rule_width'] +
                        box.style['column_gap']) / 2)
                    border_box = (
                        position_x, child.position_y,
                        box.style['column_rule_width'], box.height)
                    clip_border_segment(
                        context, box.style['column_rule_style'],
                        box.style['column_rule_width'], 'left', border_box,
                        border_widths)
                    draw_rect_border(
                        context, border_box, border_widths,
                        box.style['column_rule_style'], styled_color(
                            box.style['column_rule_style'],
                            get_color(box.style, 'column_rule_color'), 'left'))

    # The box is hidden, easy.
    if box.style['visibility'] != 'visible':
        draw_column_border()
        return

    widths = [getattr(box, f'border_{side}_width') for side in SIDES]

    # No border, return early.
    if all(width == 0 for width in widths):
        draw_column_border()
        return

    colors = [get_color(box.style, f'border_{side}_color') for side in SIDES]
    styles = [
        colors[i].alpha and box.style[f'border_{side}_style']
        for (i, side) in enumerate(SIDES)]

    # The 4 sides are solid or double, and they have the same color. Oh yeah!
    # We can draw them so easily!
    if set(styles) in (set(('solid',)), set(('double',))) and (
            len(set(colors)) == 1):
        draw_rounded_border(context, box, styles[0], colors[0])
        draw_column_border()
        return

    # We're not smart enough to find a good way to draw the borders :/. We must
    # draw them side by side.
    for side, width, color, style in zip(SIDES, widths, colors, styles):
        if width == 0 or not color:
            continue
        with stacked(context):
            clip_border_segment(
                context, style, width, side, box.rounded_border_box()[:4],
                widths, box.rounded_border_box()[4:])
            draw_rounded_border(
                context, box, style, styled_color(style, color, side))

    draw_column_border()


def clip_border_segment(context, style, width, side, border_box,
                        border_widths=None, radii=None):
    """Clip one segment of box border.

    The strategy is to remove the zones not needed because of the style or the
    side before painting.

    """
    bbx, bby, bbw, bbh = border_box
    (tlh, tlv), (trh, trv), (brh, brv), (blh, blv) = radii or 4 * ((0, 0),)
    bt, br, bb, bl = border_widths or 4 * (width,)

    def transition_point(x1, y1, x2, y2):
        """Get the point use for border transition.

        The extra boolean returned is ``True`` if the point is in the padding
        box (ie. the padding box is rounded).

        This point is not specified. We must be sure to be inside the rounded
        padding box, and in the zone defined in the "transition zone" allowed
        by the specification. We chose the corner of the transition zone. It's
        easy to get and gives quite good results, but it seems to be different
        from what other browsers do.

        """
        return (
            ((x1, y1), True) if abs(x1) > abs(x2) and abs(y1) > abs(y2)
            else ((x2, y2), False))

    def corner_half_length(a, b):
        """Return the length of the half of one ellipsis corner.

        Inspired by [Ramanujan, S., "Modular Equations and Approximations to
        pi" Quart. J. Pure. Appl. Math., vol. 45 (1913-1914), pp. 350-372],
        wonderfully explained by Dr Rob.

        http://mathforum.org/dr.math/faq/formulas/

        """
        x = (a - b) / (a + b)
        return pi / 8 * (a + b) * (
            1 + 3 * x ** 2 / (10 + sqrt(4 - 3 * x ** 2)))

    if side == 'top':
        (px1, py1), rounded1 = transition_point(tlh, tlv, bl, bt)
        (px2, py2), rounded2 = transition_point(-trh, trv, -br, bt)
        width = bt
        way = 1
        angle = 1
        main_offset = bby
    elif side == 'right':
        (px1, py1), rounded1 = transition_point(-trh, trv, -br, bt)
        (px2, py2), rounded2 = transition_point(-brh, -brv, -br, -bb)
        width = br
        way = 1
        angle = 2
        main_offset = bbx + bbw
    elif side == 'bottom':
        (px1, py1), rounded1 = transition_point(blh, -blv, bl, -bb)
        (px2, py2), rounded2 = transition_point(-brh, -brv, -br, -bb)
        width = bb
        way = -1
        angle = 3
        main_offset = bby + bbh
    elif side == 'left':
        (px1, py1), rounded1 = transition_point(tlh, tlv, bl, bt)
        (px2, py2), rounded2 = transition_point(blh, -blv, bl, -bb)
        width = bl
        way = -1
        angle = 4
        main_offset = bbx

    if side in ('top', 'bottom'):
        a1, b1 = px1 - bl / 2, way * py1 - width / 2
        a2, b2 = -px2 - br / 2, way * py2 - width / 2
        line_length = bbw - px1 + px2
        length = bbw
        context.move_to(bbx + bbw, main_offset)
        context.line_to(bbx, main_offset)
        context.line_to(bbx + px1, main_offset + py1)
        context.line_to(bbx + bbw + px2, main_offset + py2)
    elif side in ('left', 'right'):
        a1, b1 = -way * px1 - width / 2, py1 - bt / 2
        a2, b2 = -way * px2 - width / 2, -py2 - bb / 2
        line_length = bbh - py1 + py2
        length = bbh
        context.move_to(main_offset, bby + bbh)
        context.line_to(main_offset, bby)
        context.line_to(main_offset + px1, bby + py1)
        context.line_to(main_offset + px2, bby + bbh + py2)

    if style in ('dotted', 'dashed'):
        dash = width if style == 'dotted' else 3 * width
        if rounded1 or rounded2:
            # At least one of the two corners is rounded
            chl1 = corner_half_length(a1, b1)
            chl2 = corner_half_length(a2, b2)
            length = line_length + chl1 + chl2
            dash_length = round(length / dash)
            if rounded1 and rounded2:
                # 2x dashes
                dash = length / (dash_length + dash_length % 2)
            else:
                # 2x - 1/2 dashes
                dash = length / (dash_length + dash_length % 2 - 0.5)
            dashes1 = int(ceil((chl1 - dash / 2) / dash))
            dashes2 = int(ceil((chl2 - dash / 2) / dash))
            line = int(floor(line_length / dash))

            def draw_dots(dashes, line, way, x, y, px, py, chl):
                if not dashes:
                    return line + 1, 0
                for i in range(0, dashes, 2):
                    i += 0.5  # half dash
                    angle1 = (
                        ((2 * angle - way) + i * way * dash / chl) /
                        4 * pi)
                    angle2 = (min if way > 0 else max)(
                        ((2 * angle - way) + (i + 1) * way * dash / chl) /
                        4 * pi,
                        angle * pi / 2)
                    if side in ('top', 'bottom'):
                        context.move_to(x + px, main_offset + py)
                        context.line_to(
                            x + px - way * px * 1 / tan(angle2),
                            main_offset)
                        context.line_to(
                            x + px - way * px * 1 / tan(angle1),
                            main_offset)
                    elif side in ('left', 'right'):
                        context.move_to(main_offset + px, y + py)
                        context.line_to(
                            main_offset,
                            y + py + way * py * tan(angle2))
                        context.line_to(
                            main_offset,
                            y + py + way * py * tan(angle1))
                    if angle2 == angle * pi / 2:
                        offset = (angle1 - angle2) / ((
                            ((2 * angle - way) + (i + 1) * way * dash / chl) /
                            4 * pi) - angle1)
                        line += 1
                        break
                else:
                    offset = 1 - (
                        (angle * pi / 2 - angle2) / (angle2 - angle1))
                return line, offset

            line, offset = draw_dots(
                dashes1, line, way, bbx, bby, px1, py1, chl1)
            line = draw_dots(
                dashes2, line, -way, bbx + bbw, bby + bbh, px2, py2, chl2)[0]

            if line_length > 1e-6:
                for i in range(0, line, 2):
                    i += offset
                    if side in ('top', 'bottom'):
                        x1 = max(bbx + px1 + i * dash, bbx + px1)
                        x2 = min(bbx + px1 + (i + 1) * dash, bbx + bbw + px2)
                        y1 = main_offset - (width if way < 0 else 0)
                        y2 = y1 + width
                    elif side in ('left', 'right'):
                        y1 = max(bby + py1 + i * dash, bby + py1)
                        y2 = min(bby + py1 + (i + 1) * dash, bby + bbh + py2)
                        x1 = main_offset - (width if way > 0 else 0)
                        x2 = x1 + width
                    context.rectangle(x1, y1, x2 - x1, y2 - y1)
        else:
            # 2x + 1 dashes
            context.clip(even_odd=True)
            context.end()
            dash = length / (
                round(length / dash) - (round(length / dash) + 1) % 2) or 1
            for i in range(0, int(round(length / dash)), 2):
                if side == 'top':
                    context.rectangle(
                        bbx + i * dash, bby, dash, width)
                elif side == 'right':
                    context.rectangle(
                        bbx + bbw - width, bby + i * dash, width, dash)
                elif side == 'bottom':
                    context.rectangle(
                        bbx + i * dash, bby + bbh - width, dash, width)
                elif side == 'left':
                    context.rectangle(
                        bbx, bby + i * dash, width, dash)
    context.clip(even_odd=True)
    context.end()


def draw_rounded_border(context, box, style, color):
    rounded_box_path(context, box.rounded_padding_box())
    if style in ('ridge', 'groove'):
        rounded_box_path(context, box.rounded_box_ratio(1 / 2))
        context.set_color_rgb(*color[0][:3])
        context.set_alpha(color[0][3])
        context.fill(even_odd=True)
        rounded_box_path(context, box.rounded_box_ratio(1 / 2))
        rounded_box_path(context, box.rounded_border_box())
        context.set_color_rgb(*color[1][:3])
        context.set_alpha(color[1][3])
        context.fill(even_odd=True)
        return
    if style == 'double':
        rounded_box_path(context, box.rounded_box_ratio(1 / 3))
        rounded_box_path(context, box.rounded_box_ratio(2 / 3))
    rounded_box_path(context, box.rounded_border_box())
    context.set_color_rgb(*color[:3])
    context.set_alpha(color[3])
    context.fill(even_odd=True)


def draw_rect_border(context, box, widths, style, color):
    bbx, bby, bbw, bbh = box
    bt, br, bb, bl = widths
    context.rectangle(*box)
    if style in ('ridge', 'groove'):
        context.rectangle(
            bbx + bl / 2, bby + bt / 2,
            bbw - (bl + br) / 2, bbh - (bt + bb) / 2)
        context.set_color_rgb(*color[0][:3])
        context.set_alpha(color[0][3])
        context.fill(even_odd=True)
        context.rectangle(
            bbx + bl / 2, bby + bt / 2,
            bbw - (bl + br) / 2, bbh - (bt + bb) / 2)
        context.rectangle(
            bbx + bl, bby + bt, bbw - bl - br, bbh - bt - bb)
        context.set_color_rgb(*color[1][:3])
        context.set_alpha(color[1][3])
        context.fill(even_odd=True)
        return
    if style == 'double':
        context.rectangle(
            bbx + bl / 3, bby + bt / 3,
            bbw - (bl + br) / 3, bbh - (bt + bb) / 3)
        context.rectangle(
            bbx + bl * 2 / 3, bby + bt * 2 / 3,
            bbw - (bl + br) * 2 / 3, bbh - (bt + bb) * 2 / 3)
    context.rectangle(bbx + bl, bby + bt, bbw - bl - br, bbh - bt - bb)
    context.set_color_rgb(*color[:3])
    context.set_alpha(color[3])
    context.fill(even_odd=True)


def draw_outlines(context, box):
    width = box.style['outline_width']
    color = get_color(box.style, 'outline_color')
    style = box.style['outline_style']
    if box.style['visibility'] == 'visible' and width and color.alpha:
        outline_box = (
            box.border_box_x() - width, box.border_box_y() - width,
            box.border_width() + 2 * width, box.border_height() + 2 * width)
        for side in SIDES:
            with stacked(context):
                clip_border_segment(context, style, width, side, outline_box)
                draw_rect_border(
                    context, outline_box, 4 * (width,), style,
                    styled_color(style, color, side))

    if isinstance(box, boxes.ParentBox):
        for child in box.children:
            if isinstance(child, boxes.Box):
                draw_outlines(context, child)


def draw_collapsed_borders(context, table):
    """Draw borders of table cells when they collapse."""
    row_heights = [row.height for row_group in table.children
                   for row in row_group.children]
    column_widths = table.column_widths
    if not (row_heights and column_widths):
        # One of the list is empty: don’t bother with empty tables
        return
    row_positions = [row.position_y for row_group in table.children
                     for row in row_group.children]
    column_positions = list(table.column_positions)
    grid_height = len(row_heights)
    grid_width = len(column_widths)
    assert grid_width == len(column_positions)
    # Add the end of the last column, but make a copy from the table attr.
    if table.style['direction'] == 'ltr':
        column_positions.append(column_positions[-1] + column_widths[-1])
    else:
        column_positions.insert(0, column_positions[0] + column_widths[0])
    # Add the end of the last row. No copy here, we own this list
    row_positions.append(row_positions[-1] + row_heights[-1])
    vertical_borders, horizontal_borders = table.collapsed_border_grid
    if table.children[0].is_header:
        header_rows = len(table.children[0].children)
    else:
        header_rows = 0
    if table.children[-1].is_footer:
        footer_rows = len(table.children[-1].children)
    else:
        footer_rows = 0
    skipped_rows = table.skipped_rows
    if skipped_rows:
        body_rows_offset = skipped_rows - header_rows
    else:
        body_rows_offset = 0
    original_grid_height = len(vertical_borders)
    footer_rows_offset = original_grid_height - grid_height

    def row_number(y, horizontal):
        # Examples in comments for 2 headers rows, 5 body rows, 3 footer rows
        if header_rows and y < header_rows + int(horizontal):
            # Row in header: y < 2 for vertical, y < 3 for horizontal
            return y
        elif footer_rows and y >= grid_height - footer_rows - int(horizontal):
            # Row in footer: y >= 7 for vertical, y >= 6 for horizontal
            return y + footer_rows_offset
        else:
            # Row in body: 2 >= y > 7 for vertical, 3 >= y > 6 for horizontal
            return y + body_rows_offset

    segments = []

    def half_max_width(border_list, yx_pairs, vertical=True):
        result = 0
        for y, x in yx_pairs:
            if (
                (0 <= y < grid_height and 0 <= x <= grid_width)
                if vertical else
                (0 <= y <= grid_height and 0 <= x < grid_width)
            ):
                yy = row_number(y, horizontal=not vertical)
                _, (_, width, _) = border_list[yy][x]
                result = max(result, width)
        return result / 2

    def add_vertical(x, y):
        yy = row_number(y, horizontal=False)
        score, (style, width, color) = vertical_borders[yy][x]
        if width == 0 or color.alpha == 0:
            return
        pos_x = column_positions[x]
        pos_y1 = row_positions[y] - half_max_width(horizontal_borders, [
            (y, x - 1), (y, x)], vertical=False)
        pos_y2 = row_positions[y + 1] + half_max_width(horizontal_borders, [
            (y + 1, x - 1), (y + 1, x)], vertical=False)
        segments.append((
            score, style, width, color, 'left',
            (pos_x - width / 2, pos_y1, 0, pos_y2 - pos_y1)))

    def add_horizontal(x, y):
        yy = row_number(y, horizontal=True)
        score, (style, width, color) = horizontal_borders[yy][x]
        if width == 0 or color.alpha == 0:
            return
        pos_y = row_positions[y]
        shift_before = half_max_width(vertical_borders, [(y - 1, x), (y, x)])
        shift_after = half_max_width(
            vertical_borders, [(y - 1, x + 1), (y, x + 1)])
        if table.style['direction'] == 'ltr':
            pos_x1 = column_positions[x] - shift_before
            pos_x2 = column_positions[x + 1] + shift_after
        else:
            pos_x1 = column_positions[x + 1] - shift_after
            pos_x2 = column_positions[x] + shift_before
        segments.append((
            score, style, width, color, 'top',
            (pos_x1, pos_y - width / 2, pos_x2 - pos_x1, 0)))

    for x in range(grid_width):
        add_horizontal(x, 0)
    for y in range(grid_height):
        add_vertical(0, y)
        for x in range(grid_width):
            add_vertical(x + 1, y)
            add_horizontal(x, y + 1)

    # Sort bigger scores last (painted later, on top)
    # Since the number of different scores is expected to be small compared
    # to the number of segments, there should be little changes and Timsort
    # should be closer to O(n) than O(n * log(n))
    segments.sort(key=operator.itemgetter(0))

    for segment in segments:
        _, style, width, color, side, border_box = segment
        if side == 'top':
            widths = (width, 0, 0, 0)
        else:
            widths = (0, 0, 0, width)
        with stacked(context):
            clip_border_segment(
                context, style, width, side, border_box, widths)
            draw_rect_border(
                context, border_box, widths, style,
                styled_color(style, color, side))


def draw_replacedbox(context, box):
    """Draw the given :class:`boxes.ReplacedBox` to a ``document.Context``."""
    if box.style['visibility'] != 'visible' or not box.width or not box.height:
        return

    draw_width, draw_height, draw_x, draw_y = replaced.replacedbox_layout(box)

    with stacked(context):
        rounded_box_path(context, box.rounded_content_box())
        context.clip()
        context.end()
        context.transform(1, 0, 0, 1, draw_x, draw_y)
        box.replacement.draw(
            context, draw_width, draw_height, box.style['image_rendering'])


def draw_inline_level(context, page, box, offset_x=0, text_overflow='clip',
                      block_ellipsis='none'):
    if isinstance(box, StackingContext):
        stacking_context = box
        assert isinstance(
            stacking_context.box, (boxes.InlineBlockBox, boxes.InlineFlexBox))
        draw_stacking_context(context, stacking_context)
    else:
        draw_background(context, box.background)
        draw_border(context, box)
        if isinstance(box, (boxes.InlineBox, boxes.LineBox)):
            if isinstance(box, boxes.LineBox):
                text_overflow = box.text_overflow
                block_ellipsis = box.block_ellipsis
            in_text = False
            ellipsis = 'none'
            for i, child in enumerate(box.children):
                if i == len(box.children) - 1:
                    # Last child
                    ellipsis = block_ellipsis
                if isinstance(child, StackingContext):
                    child_offset_x = offset_x
                else:
                    child_offset_x = (
                        offset_x + child.position_x - box.position_x)
                if isinstance(child, boxes.TextBox):
                    if not in_text:
                        context.begin_text()
                        in_text = True
                    draw_text(
                        context, child, child_offset_x, text_overflow,
                        ellipsis)
                else:
                    if in_text:
                        in_text = False
                        context.end_text()
                    draw_inline_level(
                        context, page, child, child_offset_x, text_overflow,
                        ellipsis)
            if in_text:
                context.end_text()
        elif isinstance(box, boxes.InlineReplacedBox):
            draw_replacedbox(context, box)
        else:
            assert isinstance(box, boxes.TextBox)
            # Should only happen for list markers
            context.begin_text()
            draw_text(context, box, offset_x, text_overflow)
            context.end_text()


def draw_text(context, textbox, offset_x, text_overflow, block_ellipsis):
    """Draw a textbox to a pydyf stream."""
    # Pango crashes with font-size: 0
    assert textbox.style['font_size']

    if textbox.style['visibility'] != 'visible':
        return

    x, y = textbox.position_x, textbox.position_y + textbox.baseline
    context.set_color_rgb(*textbox.style['color'][:3])
    context.set_alpha(textbox.style['color'][3])

    textbox.pango_layout.reactivate(textbox.style)
<<<<<<< HEAD
    show_first_line(context, textbox, text_overflow, block_ellipsis, x, y)
=======
    draw_first_line(context, textbox, text_overflow, x, y)
>>>>>>> 50923ec7

    # Draw text decoration
    values = textbox.style['text_decoration_line']
    color = textbox.style['text_decoration_color']
    if color == 'currentColor':
        color = textbox.style['color']
    if 'overline' in values:
        thickness = textbox.pango_layout.underline_thickness
        offset_y = (
            textbox.baseline - textbox.pango_layout.ascent + thickness / 2)
    if 'underline' in values:
        thickness = textbox.pango_layout.underline_thickness
        offset_y = (
            textbox.baseline - textbox.pango_layout.underline_position +
            thickness / 2)
    if 'line-through' in values:
        thickness = textbox.pango_layout.strikethrough_thickness
        offset_y = (
            textbox.baseline - textbox.pango_layout.strikethrough_position)
    if values != 'none':
        draw_text_decoration(
            context, textbox, offset_x, offset_y, thickness, color)

    textbox.pango_layout.deactivate()


def draw_first_line(context, textbox, text_overflow, x, y):
    """Draw the given ``textbox`` line to the document ``context``."""
    pango.pango_layout_set_single_paragraph_mode(
        textbox.pango_layout.layout, True)

    if text_overflow == 'ellipsis':
        assert textbox.pango_layout.max_width is not None
        max_width = textbox.pango_layout.max_width
        pango.pango_layout_set_width(
            textbox.pango_layout.layout, units_from_double(max_width))
        pango.pango_layout_set_ellipsize(
            textbox.pango_layout.layout, pango.PANGO_ELLIPSIZE_END)

    first_line, _ = textbox.pango_layout.get_first_line()

    font_size = textbox.style['font_size']
    utf8_text = textbox.text.encode('utf-8')
    previous_utf8_position = 0

    runs = [first_line.runs[0]]
    while runs[-1].next != ffi.NULL:
        runs.append(runs[-1].next)

    context.text_matrix(font_size, 0, 0, -font_size, x, y)
    last_font = None
    string = ''
    for run in runs:
        # Pango objects
        glyph_item = ffi.cast('PangoGlyphItem *', run.data)
        glyph_string = glyph_item.glyphs
        glyphs = glyph_string.glyphs
        num_glyphs = glyph_string.num_glyphs
        offset = glyph_item.item.offset
        clusters = glyph_string.log_clusters

        # Font content
        pango_font = glyph_item.item.analysis.font
        pango_desc = pango.pango_font_describe(pango_font)
        font_hash = ffi.string(
            pango.pango_font_description_to_string(pango_desc))
        fonts = context.get_fonts()
        if font_hash in fonts:
            font = fonts[font_hash]
        else:
            hb_font = pango.pango_font_get_hb_font(pango_font)
            hb_face = harfbuzz.hb_font_get_face(hb_font)
            hb_blob = harfbuzz.hb_face_reference_blob(hb_face)
            hb_data = harfbuzz.hb_blob_get_data(hb_blob, context.length)
            file_content = ffi.unpack(hb_data, int(context.length[0]))
            font = context.add_font(font_hash, file_content, pango_font)

        # Positions of the glyphs in the UTF-8 string
        utf8_positions = [offset + clusters[i] for i in range(1, num_glyphs)]
        utf8_positions.append(offset + glyph_item.item.length)

        # Go through the run glyphs
        if font != last_font:
            if string:
                context.show_text(string)
            string = ''
            last_font = font
        context.set_font_size(font.hash, 1)
        string += '<'
        for i in range(num_glyphs):
            glyph = glyphs[i].glyph
            width = glyphs[i].geometry.width
            utf8_position = utf8_positions[i]

            offset = glyphs[i].geometry.x_offset / font_size
            if offset:
                string += f'>{-offset}<'
            string += f'{glyph:04x}'

            # Ink bounding box and logical widths in font
            if glyph not in font.widths:
                pango.pango_font_get_glyph_extents(
                    pango_font, glyph, context.ink_rect, context.logical_rect)
                x1, y1, x2, y2 = (
                    context.ink_rect.x,
                    -context.ink_rect.y - context.ink_rect.height,
                    context.ink_rect.x + context.ink_rect.width,
                    -context.ink_rect.y)
                if x1 < font.bbox[0]:
                    font.bbox[0] = int(units_to_double(x1 * 1000) / font_size)
                if y1 < font.bbox[1]:
                    font.bbox[1] = int(units_to_double(y1 * 1000) / font_size)
                if x2 > font.bbox[2]:
                    font.bbox[2] = int(units_to_double(x2 * 1000) / font_size)
                if y2 > font.bbox[3]:
                    font.bbox[3] = int(units_to_double(y2 * 1000) / font_size)
                font.widths[glyph] = int(
                    units_to_double(context.logical_rect.width * 1000) /
                    font_size)

            # Kerning, word spacing, letter spacing
            kerning = int(
                font.widths[glyph] -
                units_to_double(width * 1000) / font_size +
                offset)
            if kerning:
                string += f'>{kerning}<'

            # Mapping between glyphs and characters
            if glyph not in font.cmap and glyph != pango.PANGO_GLYPH_EMPTY:
                utf8_slice = slice(previous_utf8_position, utf8_position)
                font.cmap[glyph] = utf8_text[utf8_slice].decode('utf-8')
            previous_utf8_position = utf8_position

        # Close the last glyphs list, remove if empty
        if string[-1] == '<':
            string = string[:-1]
        else:
            string += '>'

    # Draw text
    context.show_text(string)


def draw_wave(context, x, y, width, offset_x, radius):
    up = 1
    max_x = x + width

    context.rectangle(x, y - 2 * radius, width, 4 * radius)
    context.clip()
    context.end()

    x -= offset_x
    context.move_to(x, y)

    while x < max_x:
        context.curve_to(
            x + radius / 2, y + up * radius,
            x + 3 * radius / 2, y + up * radius,
            x + 2 * radius, y)
        x += 2 * radius
        up *= -1


def draw_text_decoration(context, textbox, offset_x, offset_y, thickness,
                         color):
    """Draw text-decoration of ``textbox`` to a ``document.Context``."""
    style = textbox.style['text_decoration_style']
    with stacked(context):
        context.set_color_rgb(*color[:3], stroke=True)
        context.set_alpha(color[3], stroke=True)

        if style == 'dashed':
            context.set_dash([5 * thickness], offset_x)
        elif style == 'dotted':
            context.set_dash([thickness], offset_x)

        if style == 'wavy':
            thickness *= 0.75
            draw_wave(
                context,
                textbox.position_x, textbox.position_y + offset_y,
                textbox.width, offset_x, thickness)
        else:
            context.move_to(textbox.position_x, textbox.position_y + offset_y)
            context.line_to(
                textbox.position_x + textbox.width,
                textbox.position_y + offset_y)

        context.set_line_width(thickness)

        if style == 'double':
            delta = 2 * thickness
            context.move_to(
                textbox.position_x, textbox.position_y + offset_y + delta)
            context.line_to(
                textbox.position_x + textbox.width,
                textbox.position_y + offset_y + delta)

        context.stroke()<|MERGE_RESOLUTION|>--- conflicted
+++ resolved
@@ -15,6 +15,7 @@
 from .layout.backgrounds import BackgroundLayer
 from .stacking import StackingContext
 from .text.ffi import ffi, harfbuzz, pango, units_from_double, units_to_double
+from .text.line_break import get_last_word_end
 
 SIDES = ('top', 'right', 'bottom', 'left')
 CROP = '''
@@ -1055,11 +1056,7 @@
     context.set_alpha(textbox.style['color'][3])
 
     textbox.pango_layout.reactivate(textbox.style)
-<<<<<<< HEAD
-    show_first_line(context, textbox, text_overflow, block_ellipsis, x, y)
-=======
-    draw_first_line(context, textbox, text_overflow, x, y)
->>>>>>> 50923ec7
+    draw_first_line(context, textbox, text_overflow, block_ellipsis, x, y)
 
     # Draw text decoration
     values = textbox.style['text_decoration_line']
@@ -1086,20 +1083,40 @@
     textbox.pango_layout.deactivate()
 
 
-def draw_first_line(context, textbox, text_overflow, x, y):
+def draw_first_line(context, textbox, text_overflow, block_ellipsis, x, y):
     """Draw the given ``textbox`` line to the document ``context``."""
     pango.pango_layout_set_single_paragraph_mode(
         textbox.pango_layout.layout, True)
 
-    if text_overflow == 'ellipsis':
+    if text_overflow == 'ellipsis' or block_ellipsis != 'none':
         assert textbox.pango_layout.max_width is not None
         max_width = textbox.pango_layout.max_width
         pango.pango_layout_set_width(
             textbox.pango_layout.layout, units_from_double(max_width))
-        pango.pango_layout_set_ellipsize(
-            textbox.pango_layout.layout, pango.PANGO_ELLIPSIZE_END)
-
-    first_line, _ = textbox.pango_layout.get_first_line()
+        if text_overflow == 'ellipsis':
+            pango.pango_layout_set_ellipsize(
+                textbox.pango_layout.layout, pango.PANGO_ELLIPSIZE_END)
+        else:
+            if block_ellipsis == 'auto':
+                ellipsis = '…'
+            else:
+                assert block_ellipsis[0] == 'string'
+                ellipsis = block_ellipsis[1]
+            textbox.pango_layout.set_text(textbox.pango_layout.text + ellipsis)
+
+    first_line, second_line = textbox.pango_layout.get_first_line()
+
+    if block_ellipsis != 'none':
+        while second_line:
+            last_word_end = get_last_word_end(
+                textbox.pango_layout.text[:-len(ellipsis)],
+                textbox.style['lang'])
+            if last_word_end is None:
+                break
+            text = textbox.pango_layout.text
+            new_text = text.encode('utf-8')[:last_word_end].decode('utf-8')
+            textbox.pango_layout.set_text(new_text + ellipsis)
+            first_line, second_line = textbox.pango_layout.get_first_line()
 
     font_size = textbox.style['font_size']
     utf8_text = textbox.text.encode('utf-8')
